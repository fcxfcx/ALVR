<p align="center"> <img width="500" src="resources/alvr_combined_logo_hq.png"/> </p>

# ALVR - Air Light VR

[![badge-discord][]][link-discord] [![badge-matrix][]][link-matrix] [![badge-opencollective][]][link-opencollective]

Stream VR games from your PC to your headset via Wi-Fi.  
ALVR uses technologies like [Asynchronous Timewarp](https://developer.oculus.com/documentation/native/android/mobile-timewarp-overview) and [Fixed Foveated Rendering](https://developer.oculus.com/documentation/native/android/mobile-ffr) for a smoother experience.  
Most of the games that run on SteamVR or Oculus Software (using Revive) should work with ALVR.  
This is a fork of [ALVR](https://github.com/polygraphene/ALVR).

<<<<<<< HEAD
|    VR Headset     |          Support          |
| :---------------: | :-----------------------: |
|   Quest 1/2/Pro   |    :heavy_check_mark:     |
|   Pico 4/Neo 3    |   :heavy_check_mark: *    |
|   Vive Focus 3    |   :heavy_check_mark: *    |
|      YVR 1/2      |   :heavy_check_mark: *    |
| Smartphone/Monado |     :construction: **     |
|      GearVR       |     :construction: **     |
|  Google Daydream  | :construction: ** (maybe) |
|     Oculus Go     |          :x: ***          |

\* : Available on nightly only  
\** : Coming soon  
\*** : Oculus Go support was dropped, the minimum supported OS is Android 8. 
Download the last compatible version [here](https://github.com/alvr-org/ALVR/releases/tag/v18.2.3).

|        PC OS        |       Support        |
| :-----------------: | :------------------: |
|   Windows 8/10/11   |  :heavy_check_mark:  |
|    Windows 7/XP     |         :x:          |
|     Ubuntu/Arch     |    :warning: ****    |
| Other linux distros | :grey_question: **** |
|        macOS        |         :x:          |

\**** : Linux support is still in beta. To be able to make audio work or run ALVR at all you may need advanced knowledge of your distro for debugging or building from source.
=======
|      VR Headset       |         Support          |
| :-------------------: | :----------------------: |
|     Quest 1/2/Pro     |    :heavy_check_mark:    |
|     Pico 4/Neo 3      |    :heavy_check_mark:    |
| Vive Focus 3/XR Elite |    :heavy_check_mark:    |
|        YVR 1/2        |    :heavy_check_mark:    |
|   Smartphone/Monado   |     :construction: *     |
|        GearVR         | :construction: * (maybe) |
|       Oculus Go       |          :x: **          |

\* : Expected support, no ETA  
\** : Oculus Go support was dropped, the minimum supported OS is Android 8. Download the last compatible version [here](https://github.com/alvr-org/ALVR/releases/tag/v18.2.3).

|        PC OS        |       Support       |
| :-----------------: | :-----------------: |
|   Windows 8/10/11   | :heavy_check_mark:  |
|    Windows 7/XP     |         :x:         |
|     Ubuntu/Arch     |    :warning: ***    |
| Other linux distros | :grey_question: *** |
|        macOS        |         :x:         |

\*** : Linux support is still in beta. To be able to make audio work or run ALVR at all you may need advanced knowledge of your distro for debugging or building from source.
>>>>>>> 6750c9ea

## Requirements

-   A supported standalone VR headset (see compatibility table above)

-   SteamVR

-   High-end gaming PC
    -   See OS compatibility table above.
    -   NVIDIA GPU that supports NVENC (1000 GTX Series or higher) (or with an AMD GPU that supports AMF VCE) with the latest driver.
    -   Laptops with an onboard (Intel HD, AMD iGPU) and an additional dedicated GPU (NVidia GTX/RTX, AMD HD/R5/R7): you should assign the dedicated GPU or "high performance graphics adapter" to the applications ALVR, SteamVR for best performance and compatibility. (NVidia: Nvidia control panel->3d settings->application settings; AMD: similiar way)

-   802.11ac 5Ghz wireless or ethernet wired connection  
    -   It is recommended to use 802.11ac 5Ghz for the headset and ethernet for PC  
    -   You need to connect both the PC and the headset to same router (or use a routed connection as described [here](https://github.com/alvr-org/ALVR/wiki/ALVR-v14-and-Above))

## Install

Follow the installation guide [here](https://github.com/alvr-org/ALVR/wiki/Installation-guide).

## Troubleshooting

-   Please check the [Troubleshooting](https://github.com/alvr-org/ALVR/wiki/Troubleshooting) page. The original repository [wiki](https://github.com/polygraphene/ALVR/wiki/Troubleshooting) can also help.  
-   Configuration recommendations and information may be found [here](https://github.com/alvr-org/ALVR/wiki/PC)

## Uninstall

Open `ALVR Launcher.exe`, go to `Installation` tab then press `Remove firewall rules`. Close ALVR window and delete the ALVR folder.

If you have a version prior to v12.0 you need to launch `remove_firewall_rules.bat` and `driver_uninstall.bat` in the installation folder.

## Build from source

You can follow the guide [here](https://github.com/alvr-org/ALVR/wiki/Building-From-Source).

## License

ALVR is licensed under the [MIT License](LICENSE).

## Privacy policy

ALVR apps do not directly collect any kind of data.

## Donate

If you want to support this project you can make a donation to our [Open Source Collective account](https://opencollective.com/alvr).

You can also donate to the original author of ALVR using Paypal (polygraphene@gmail.com) or with bitcoin (1FCbmFVSjsmpnAj6oLx2EhnzQzzhyxTLEv).

[badge-discord]: https://img.shields.io/discord/720612397580025886?style=for-the-badge&logo=discord&color=5865F2 "Join us on Discord"
[link-discord]: https://discord.gg/ALVR
[badge-matrix]: https://img.shields.io/static/v1?label=chat&message=%23alvr&style=for-the-badge&logo=matrix&color=blueviolet "Join us on Matrix"
[link-matrix]: https://matrix.to/#/#alvr:ckie.dev?via=ckie.dev
[badge-opencollective]: https://img.shields.io/opencollective/all/alvr?style=for-the-badge&logo=opencollective&color=79a3e6 "Donate"
[link-opencollective]: https://opencollective.com/alvr<|MERGE_RESOLUTION|>--- conflicted
+++ resolved
@@ -9,33 +9,6 @@
 Most of the games that run on SteamVR or Oculus Software (using Revive) should work with ALVR.  
 This is a fork of [ALVR](https://github.com/polygraphene/ALVR).
 
-<<<<<<< HEAD
-|    VR Headset     |          Support          |
-| :---------------: | :-----------------------: |
-|   Quest 1/2/Pro   |    :heavy_check_mark:     |
-|   Pico 4/Neo 3    |   :heavy_check_mark: *    |
-|   Vive Focus 3    |   :heavy_check_mark: *    |
-|      YVR 1/2      |   :heavy_check_mark: *    |
-| Smartphone/Monado |     :construction: **     |
-|      GearVR       |     :construction: **     |
-|  Google Daydream  | :construction: ** (maybe) |
-|     Oculus Go     |          :x: ***          |
-
-\* : Available on nightly only  
-\** : Coming soon  
-\*** : Oculus Go support was dropped, the minimum supported OS is Android 8. 
-Download the last compatible version [here](https://github.com/alvr-org/ALVR/releases/tag/v18.2.3).
-
-|        PC OS        |       Support        |
-| :-----------------: | :------------------: |
-|   Windows 8/10/11   |  :heavy_check_mark:  |
-|    Windows 7/XP     |         :x:          |
-|     Ubuntu/Arch     |    :warning: ****    |
-| Other linux distros | :grey_question: **** |
-|        macOS        |         :x:          |
-
-\**** : Linux support is still in beta. To be able to make audio work or run ALVR at all you may need advanced knowledge of your distro for debugging or building from source.
-=======
 |      VR Headset       |         Support          |
 | :-------------------: | :----------------------: |
 |     Quest 1/2/Pro     |    :heavy_check_mark:    |
@@ -58,7 +31,6 @@
 |        macOS        |         :x:         |
 
 \*** : Linux support is still in beta. To be able to make audio work or run ALVR at all you may need advanced knowledge of your distro for debugging or building from source.
->>>>>>> 6750c9ea
 
 ## Requirements
 
