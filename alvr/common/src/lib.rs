--- conflicted
+++ resolved
@@ -2,10 +2,6 @@
 mod connection_result;
 mod inputs;
 mod logging;
-<<<<<<< HEAD
-pub mod paths;
-=======
->>>>>>> a417a841
 mod primitives;
 mod version;
 
