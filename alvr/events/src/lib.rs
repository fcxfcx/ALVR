--- conflicted
+++ resolved
@@ -1,9 +1,5 @@
-<<<<<<< HEAD
 use alvr_common::{prelude::*, DeviceMotion, Pose, glam::{Quat, Vec3}};
-=======
-use alvr_common::{prelude::*, DeviceMotion, Pose};
 use alvr_packets::{AudioDevicesList, ButtonValue};
->>>>>>> 71017782
 use alvr_session::SessionDesc;
 use serde::{Deserialize, Serialize};
 use std::{path::PathBuf, time::Duration};
@@ -60,15 +56,6 @@
 }
 
 #[derive(Serialize, Deserialize, Clone, Debug)]
-<<<<<<< HEAD
-pub struct LogEvent {
-    pub severity: LogSeverity,
-    pub content: String,
-}
-
-#[derive(Serialize, Deserialize, Clone, Debug, Default)]
-=======
->>>>>>> 71017782
 pub struct TrackingEvent {
     pub head_motion: Option<DeviceMotion>,
     pub controller_motions: [Option<DeviceMotion>; 2],
@@ -106,13 +93,10 @@
     AudioDevices(AudioDevicesList),
     DriversList(Vec<PathBuf>),
     ServerRequestsSelfRestart,
-<<<<<<< HEAD
     Log(LogEvent),
     NetworkStatistics(NetworkStatistics),
     BitrateSelection(BitrateSelection),
     MotionStatistics(MotionStatistics)
-=======
->>>>>>> 71017782
 }
 
 #[derive(Serialize, Deserialize, Clone, Debug)]
