// Note: for StreamSocket, the client uses a server socket, the server uses a client socket.
// This is because of certificate management. The server needs to trust a client and its certificate
//
// StreamSender and StreamReceiver endpoints allow for convenient conversion of the header to/from
// bytes while still handling the additional byte buffer with zero copies and extra allocations.

mod tcp;
mod udp;

use alvr_common::prelude::*;
use alvr_session::{SocketBufferSize, SocketProtocol};
use bytes::{Buf, BufMut, BytesMut};
use futures::SinkExt;
use serde::{de::DeserializeOwned, Serialize};
use std::{
    collections::HashMap,
    marker::PhantomData,
    mem,
    net::IpAddr,
    ops::{Deref, DerefMut},
    sync::Arc,
};
use tcp::{TcpStreamReceiveSocket, TcpStreamSendSocket};
use tokio::net;
use tokio::sync::{mpsc, Mutex};
use udp::{UdpStreamReceiveSocket, UdpStreamSendSocket};

// 设置套接字缓冲区大小
pub fn set_socket_buffers(
    socket: &socket2::Socket,
    send_buffer_bytes: SocketBufferSize,
    recv_buffer_bytes: SocketBufferSize,
) -> StrResult {
    // 打印初始的套接字缓冲区大小
    info!(
        "Initial socket buffer size: send: {}B, recv: {}B",
        socket.send_buffer_size().map_err(err!())?,
        socket.recv_buffer_size().map_err(err!())?
    );

    {
        // 设置发送套接字缓冲区的大小
        let maybe_size = match send_buffer_bytes {
            SocketBufferSize::Default => None,
            SocketBufferSize::Maximum => Some(u32::MAX),
            SocketBufferSize::Custom(size) => Some(size),
        };

        if let Some(size) = maybe_size {
            if let Err(e) = socket.set_send_buffer_size(size as usize) {
                info!("Error setting socket send buffer: {e}");
            } else {
                info!(
                    "Set socket send buffer succeeded: {}",
                    socket.send_buffer_size().map_err(err!())?
                );
            }
        }
    }

    {
        // 设置接收套接字缓冲区的大小
        let maybe_size = match recv_buffer_bytes {
            SocketBufferSize::Default => None,
            SocketBufferSize::Maximum => Some(u32::MAX),
            SocketBufferSize::Custom(size) => Some(size),
        };

        if let Some(size) = maybe_size {
            if let Err(e) = socket.set_recv_buffer_size(size as usize) {
                info!("Error setting socket recv buffer: {e}");
            } else {
                info!(
                    "Set socket recv buffer succeeded: {}",
                    socket.recv_buffer_size().map_err(err!())?
                );
            }
        }
    }

    Ok(())
}

// 模拟枚举类型，用于表示StreamSender使用的套接字类型
#[derive(Clone)]
enum StreamSendSocket {
    Udp(UdpStreamSendSocket),
    Tcp(TcpStreamSendSocket),
}

// 模拟枚举类型，用于表示StreamReceiver使用的套接字类型
enum StreamReceiveSocket {
    Udp(UdpStreamReceiveSocket),
    Tcp(TcpStreamReceiveSocket),
}

pub struct SendBufferLock<'a> {
    header_bytes: &'a mut BytesMut, // 可变字节缓冲区的头部
    buffer_bytes: BytesMut,         // 不可变字节缓冲区
}

// 实现两个trait，分别是Deref和DerefMut，它们分别用于获取缓冲区的引用和可变引用，转换为BytesMut类型
impl Deref for SendBufferLock<'_> {
    type Target = BytesMut;
    fn deref(&self) -> &BytesMut {
        &self.buffer_bytes // 获取缓冲区的引用
    }
}

impl DerefMut for SendBufferLock<'_> {
    fn deref_mut(&mut self) -> &mut BytesMut {
        &mut self.buffer_bytes // 获取缓冲区的可变引用
    }
}

impl Drop for SendBufferLock<'_> {
    fn drop(&mut self) {
        // the extra split is to avoid moving buffer_bytes
        self.header_bytes.unsplit(self.buffer_bytes.split())
    }
}

// 用于发送数据包，包含一个头部和一个字节缓冲区。它可以将数据包分割成多个碎片，并在每个碎片前加上流ID、包索引、碎片数量和碎片索引等信息。
#[derive(Clone)]
pub struct StreamSender<T> {
    stream_id: u16,
    max_packet_size: usize,
    socket: StreamSendSocket,
    header_buffer: Vec<u8>,
    // if the packet index overflows the worst that happens is a false positive packet loss
    next_packet_index: u32,
    _phantom: PhantomData<T>,
}

impl<T: Serialize> StreamSender<T> {
    // 通过feed方法把数据包放到套接字的发送队列中
    async fn send_buffer(&self, buffer: BytesMut) {
        match &self.socket {
            StreamSendSocket::Udp(socket) => socket
                .inner
                .lock()
                .await
                .feed((buffer.freeze(), socket.peer_addr))
                .await
                .map_err(err!())
                .ok(),
            StreamSendSocket::Tcp(socket) => socket
                .lock()
                .await
                .feed(buffer.freeze())
                .await
                .map_err(err!())
                .ok(),
        };
    }

<<<<<<< HEAD
    // 将数据封包并发送，注意这里的header不是网络意义上的包头，而是在业务层进行区分的数据类型
    // 它的作用是方便在接收端进行解包并进行业务处理
    pub async fn send(&mut self, header: &T, buffer: Vec<u8>) -> StrResult {
=======
    pub async fn send(&mut self, header: &T, payload_buffer: Vec<u8>) -> StrResult {
>>>>>>> 71017782
        // packet layout:
        // [ 2B (stream ID) | 4B (packet index) | 4B (packet shard count) | 4B (shard index)]
        // this escluses length delimited coding, which is handled by the TCP backend
        const OFFSET: usize = 2 + 4 + 4 + 4;
<<<<<<< HEAD
        // 计算每个碎片（payload）的最大大小
        let max_payload_size = self.max_packet_size - OFFSET;

        let data_header_size = bincode::serialized_size(header).map_err(err!()).unwrap() as usize;

        // 对数据缓冲区进行分片，每个碎片的大小为max_payload_size
        let shards = buffer.chunks(max_payload_size);
        let shards_count = shards.len() + 1;

        // 为每个碎片添加一个包头，包含以下信息：流ID、包索引、碎片总数和碎片索引
        // 同时在send_buffer方法里调用相应的feed方法将每个碎片放入发送缓冲区
        let mut shards_buffer =
            BytesMut::with_capacity(data_header_size + buffer.len() + shards_count * OFFSET);

        // 首先把header的数据发过去，注意这里header是序列化发过去的，方便之后的解包反序列化
        {
            shards_buffer.put_u16(self.stream_id);
            shards_buffer.put_u32(self.next_packet_index);
            shards_buffer.put_u32(shards_count as _);
            shards_buffer.put_u32(0);
            shards_buffer.put_slice(&bincode::serialize(header).map_err(err!()).unwrap());
            self.send_buffer(shards_buffer.split()).await;
        }

        // 然后把剩下buffer部分的数据发过去，会为每个分片加上包头
        for (shard_index, shard) in shards.enumerate() {
=======
        let max_shard_data_size = self.max_packet_size - OFFSET;

        let header_size = bincode::serialized_size(header).map_err(err!()).unwrap() as usize;
        self.header_buffer.clear();
        if self.header_buffer.capacity() < header_size {
            // If the buffer is empty, with this call we request a capacity of "header_size".
            self.header_buffer.reserve(header_size);
        }
        bincode::serialize_into(&mut self.header_buffer, header)
            .map_err(err!())
            .unwrap();
        let header_shards = self.header_buffer.chunks(max_shard_data_size);

        let payload_shards = payload_buffer.chunks(max_shard_data_size);

        let total_shards_count = payload_shards.len() + header_shards.len();
        let mut shards_buffer = BytesMut::with_capacity(
            header_size + payload_buffer.len() + total_shards_count * OFFSET,
        );

        for (shard_index, shard) in header_shards.chain(payload_shards).enumerate() {
>>>>>>> 71017782
            shards_buffer.put_u16(self.stream_id);
            shards_buffer.put_u32(self.next_packet_index);
            shards_buffer.put_u32(total_shards_count as _);
            shards_buffer.put_u32(shard_index as u32);
            shards_buffer.put_slice(shard);
            self.send_buffer(shards_buffer.split()).await;
        }

        // 根据套接字类型（socket）调用flush方法将缓冲区中的数据发送出去，先全部feed完再flush，目的是减少系统调用
        match &self.socket {
            StreamSendSocket::Udp(socket) => {
                socket.inner.lock().await.flush().await.map_err(err!())?;
            }
            StreamSendSocket::Tcp(socket) => socket.lock().await.flush().await.map_err(err!())?,
        }

        //  将包索引加1
        self.next_packet_index += 1;

        Ok(())
    }
}

// 用于存储和管理接收的数据包
pub struct ReceiverBuffer<T> {
    inner: BytesMut,          // 可变字节缓冲区，用于存储接收到的数据
    had_packet_loss: bool,    // 是否发生了包丢失
    _phantom: PhantomData<T>, // 用于标记类型T
}

impl<T> ReceiverBuffer<T> {
    pub fn new() -> Self {
        Self {
            inner: BytesMut::new(),
            had_packet_loss: false, // 默认没有包丢失
            _phantom: PhantomData,
        }
    }

    pub fn had_packet_loss(&self) -> bool {
        self.had_packet_loss
    }
}

impl<T: DeserializeOwned> ReceiverBuffer<T> {
    // 用于从接收缓冲区中获取数据包，返回一个元组，包含数据包头和数据包的剩余部分（切分）
    // DeserializeOwned表示T必须是可反序列化的
    pub fn get(&self) -> StrResult<(T, &[u8])> {
        let mut data: &[u8] = &self.inner;
        let header = bincode::deserialize_from(&mut data).map_err(err!())?;

        Ok((header, data))
    }
}

// 用于接收数据包，包含一个通道接收器和一个哈希表。它可以从多个碎片中重构数据包，并检查是否有丢失的碎片。
pub struct StreamReceiver<T> {
    receiver: mpsc::UnboundedReceiver<BytesMut>, // 一个无界的消息传递通道（mpsc）接收器，用于接收来自套接字的数据。
    next_packet_shards: HashMap<usize, BytesMut>, //一个哈希表，用于存储下一个数据包的分片
    next_packet_shards_count: Option<usize>,     // 下一个数据包的分片总数
    next_packet_index: u32,                      // 下一个数据包的索引
    _phantom: PhantomData<T>,                    // 用于标记类型T
}

/// Get next packet reconstructing from shards. It can store at max shards from two packets; if the
/// reordering entropy is too high, packets will never be successfully reconstructed.
impl<T: DeserializeOwned> StreamReceiver<T> {
    // 这个方法最多保存两个包的数据分片
    pub async fn recv_buffer(&mut self, buffer: &mut ReceiverBuffer<T>) -> StrResult {
        buffer.had_packet_loss = false;

        // 接收包的循环
        loop {
            // 确认目前的包索引是多少，然后将包索引加1
            let current_packet_index = self.next_packet_index;
            self.next_packet_index += 1;

            // 交换当前哈希表和下一个哈希表中存储的分片（因为上一次循环里可能保存了当前处理的数据的分片）
            let mut current_packet_shards =
                HashMap::with_capacity(self.next_packet_shards.capacity());
            mem::swap(&mut current_packet_shards, &mut self.next_packet_shards);

            let mut current_packet_shards_count = self.next_packet_shards_count.take();

            // 循环直到获取了一个包的所有分片
            loop {
                if let Some(shards_count) = current_packet_shards_count {
                    if current_packet_shards.len() >= shards_count {
                        buffer.inner.clear();

                        for i in 0..shards_count {
                            // 组装分片
                            if let Some(shard) = current_packet_shards.get(&i) {
                                buffer.inner.put_slice(shard);
                            } else {
                                // 缺少某一个index的分片，说明发生了包丢失
                                error!("Cannot find shard with given index!");
                                buffer.had_packet_loss = true;

                                self.next_packet_shards.clear();

                                break;
                            }
                        }

                        return Ok(());
                    }
                }

                // 利用通道接收器接收数据包分片
                let mut shard = self.receiver.recv().await.ok_or_else(enone!())?;

                // 从分片头中获取分片索引、分片总数和分片索引
                let shard_packet_index = shard.get_u32();
                let shards_count = shard.get_u32() as usize;
                let shard_index = shard.get_u32() as usize;

                if shard_packet_index == current_packet_index {
                    // 如果分片头的包索引等于当前包索引，则将分片存储到当前哈希表中
                    current_packet_shards.insert(shard_index, shard);
                    current_packet_shards_count = Some(shards_count);
                } else if shard_packet_index >= self.next_packet_index {
                    // 判断如果收到了非当前包的数据
                    if shard_packet_index > self.next_packet_index {
                        // 如果收到的是非下一个包的分片，则先清空存储下一个包数据的哈希表（代表有新的包发过来了）
                        self.next_packet_shards.clear();
                    }

                    self.next_packet_shards.insert(shard_index, shard); //  将分片存储到存放下一个包数据的哈希表中
                    self.next_packet_shards_count = Some(shards_count); // 获取下一个包的分片总数
                    self.next_packet_index = shard_packet_index; // 获取下一个包的索引

                    if shard_packet_index > self.next_packet_index
                        || self.next_packet_shards.len() == shards_count
                    {
                        // 如果收到的是非下一个包的分片（比如下下个），或者收到了下一个包的所有分片，则跳出循环，开始处理下一个包
                        // 当前包会被认为是丢失的
                        debug!("Skipping to next packet. Signaling packet loss.");
                        buffer.had_packet_loss = true;
                        break;
                    }
                }
                // else: ignore old shard
            }
        }
    }

    pub async fn recv_header_only(&mut self) -> StrResult<T> {
        // 只接收头部
        // 注意，这里的包是业务层面的“包”，头也是业务层面的“头”，并不是网络层面的
        let mut buffer = ReceiverBuffer::new();
        self.recv_buffer(&mut buffer).await?;

        Ok(buffer.get()?.0)
    }
}

pub enum StreamSocketBuilder {
    Tcp(net::TcpListener),
    Udp(net::UdpSocket),
}

impl StreamSocketBuilder {
    pub async fn listen_for_server(
        port: u16,
        stream_socket_config: SocketProtocol,
        send_buffer_bytes: SocketBufferSize,
        recv_buffer_bytes: SocketBufferSize,
    ) -> StrResult<Self> {
        // 这个方法是给client端使用的，用于监听端口
        Ok(match stream_socket_config {
            SocketProtocol::Udp => StreamSocketBuilder::Udp(
                udp::bind(port, send_buffer_bytes, recv_buffer_bytes).await?,
            ),
            SocketProtocol::Tcp => StreamSocketBuilder::Tcp(
                tcp::bind(port, send_buffer_bytes, recv_buffer_bytes).await?,
            ),
        })
    }

    pub async fn accept_from_server(
        self,
        server_ip: IpAddr,
        port: u16,
        max_packet_size: usize,
    ) -> StrResult<StreamSocket> {
        // 用于接收连接，返回一个StreamSocket
        // 这个方法同样是给client端使用的
        let (send_socket, receive_socket) = match self {
            StreamSocketBuilder::Udp(socket) => {
                let (send_socket, receive_socket) = udp::connect(socket, server_ip, port).await?;
                (
                    StreamSendSocket::Udp(send_socket),
                    StreamReceiveSocket::Udp(receive_socket),
                )
            }
            StreamSocketBuilder::Tcp(listener) => {
                let (send_socket, receive_socket) =
                    tcp::accept_from_server(listener, server_ip).await?;
                (
                    StreamSendSocket::Tcp(send_socket),
                    StreamReceiveSocket::Tcp(receive_socket),
                )
            }
        };

        Ok(StreamSocket {
            max_packet_size,
            send_socket,
            receive_socket: Arc::new(Mutex::new(Some(receive_socket))),
            packet_queues: Arc::new(Mutex::new(HashMap::new())),
        })
    }

    pub async fn connect_to_client(
        client_ip: IpAddr,
        port: u16,
        protocol: SocketProtocol,
        send_buffer_bytes: SocketBufferSize,
        recv_buffer_bytes: SocketBufferSize,
        max_packet_size: usize,
    ) -> StrResult<StreamSocket> {
        // 这个方法是由server端使用的，用于连接client端
        let (send_socket, receive_socket) = match protocol {
            SocketProtocol::Udp => {
                let socket = udp::bind(port, send_buffer_bytes, recv_buffer_bytes).await?;
                let (send_socket, receive_socket) = udp::connect(socket, client_ip, port).await?;
                (
                    StreamSendSocket::Udp(send_socket),
                    StreamReceiveSocket::Udp(receive_socket),
                )
            }
            SocketProtocol::Tcp => {
                let (send_socket, receive_socket) =
                    tcp::connect_to_client(client_ip, port, send_buffer_bytes, recv_buffer_bytes)
                        .await?;
                (
                    StreamSendSocket::Tcp(send_socket),
                    StreamReceiveSocket::Tcp(receive_socket),
                )
            }
        };

        Ok(StreamSocket {
            max_packet_size,
            send_socket,
            receive_socket: Arc::new(Mutex::new(Some(receive_socket))),
            packet_queues: Arc::new(Mutex::new(HashMap::new())),
        })
    }
}

pub struct StreamSocket {
    max_packet_size: usize,                                  // 最大包大小
    send_socket: StreamSendSocket,                           // 发送socket
    receive_socket: Arc<Mutex<Option<StreamReceiveSocket>>>, // 接收socket
    packet_queues: Arc<Mutex<HashMap<u16, mpsc::UnboundedSender<BytesMut>>>>, // 存放接收到的包的队列
}

impl StreamSocket {
    pub async fn request_stream<T>(&self, stream_id: u16) -> StrResult<StreamSender<T>> {
        // 构建一个StreamSender对象
        Ok(StreamSender {
            stream_id,
            max_packet_size: self.max_packet_size,
            socket: self.send_socket.clone(),
<<<<<<< HEAD
            next_packet_index: 0, //把包索引先设为0
=======
            header_buffer: vec![],
            next_packet_index: 0,
>>>>>>> 71017782
            _phantom: PhantomData,
        })
    }

    pub async fn subscribe_to_stream<T>(&self, stream_id: u16) -> StrResult<StreamReceiver<T>> {
        let (sender, receiver) = mpsc::unbounded_channel();
        self.packet_queues.lock().await.insert(stream_id, sender); // 把流id和负责这个流的sender储存到哈希表里

        // 返回一个StreamReceiver对象，把receiver传给它，这个receiver对应的是无界消息传递通道的接收端
        Ok(StreamReceiver {
            receiver,
            next_packet_shards: HashMap::new(),
            next_packet_shards_count: None,
            next_packet_index: 0,
            _phantom: PhantomData,
        })
    }

    pub async fn receive_loop(&self) -> StrResult {
        // 去调用两种协议的接收循环，详情去看udp.rs和tcp.rs
        match self.receive_socket.lock().await.take().unwrap() {
            StreamReceiveSocket::Udp(socket) => {
                udp::receive_loop(socket, Arc::clone(&self.packet_queues)).await
            }
            StreamReceiveSocket::Tcp(socket) => {
                tcp::receive_loop(socket, Arc::clone(&self.packet_queues)).await
            }
        }
    }
}<|MERGE_RESOLUTION|>--- conflicted
+++ resolved
@@ -154,45 +154,15 @@
         };
     }
 
-<<<<<<< HEAD
+
     // 将数据封包并发送，注意这里的header不是网络意义上的包头，而是在业务层进行区分的数据类型
     // 它的作用是方便在接收端进行解包并进行业务处理
-    pub async fn send(&mut self, header: &T, buffer: Vec<u8>) -> StrResult {
-=======
     pub async fn send(&mut self, header: &T, payload_buffer: Vec<u8>) -> StrResult {
->>>>>>> 71017782
         // packet layout:
         // [ 2B (stream ID) | 4B (packet index) | 4B (packet shard count) | 4B (shard index)]
         // this escluses length delimited coding, which is handled by the TCP backend
         const OFFSET: usize = 2 + 4 + 4 + 4;
-<<<<<<< HEAD
         // 计算每个碎片（payload）的最大大小
-        let max_payload_size = self.max_packet_size - OFFSET;
-
-        let data_header_size = bincode::serialized_size(header).map_err(err!()).unwrap() as usize;
-
-        // 对数据缓冲区进行分片，每个碎片的大小为max_payload_size
-        let shards = buffer.chunks(max_payload_size);
-        let shards_count = shards.len() + 1;
-
-        // 为每个碎片添加一个包头，包含以下信息：流ID、包索引、碎片总数和碎片索引
-        // 同时在send_buffer方法里调用相应的feed方法将每个碎片放入发送缓冲区
-        let mut shards_buffer =
-            BytesMut::with_capacity(data_header_size + buffer.len() + shards_count * OFFSET);
-
-        // 首先把header的数据发过去，注意这里header是序列化发过去的，方便之后的解包反序列化
-        {
-            shards_buffer.put_u16(self.stream_id);
-            shards_buffer.put_u32(self.next_packet_index);
-            shards_buffer.put_u32(shards_count as _);
-            shards_buffer.put_u32(0);
-            shards_buffer.put_slice(&bincode::serialize(header).map_err(err!()).unwrap());
-            self.send_buffer(shards_buffer.split()).await;
-        }
-
-        // 然后把剩下buffer部分的数据发过去，会为每个分片加上包头
-        for (shard_index, shard) in shards.enumerate() {
-=======
         let max_shard_data_size = self.max_packet_size - OFFSET;
 
         let header_size = bincode::serialized_size(header).map_err(err!()).unwrap() as usize;
@@ -205,7 +175,6 @@
             .map_err(err!())
             .unwrap();
         let header_shards = self.header_buffer.chunks(max_shard_data_size);
-
         let payload_shards = payload_buffer.chunks(max_shard_data_size);
 
         let total_shards_count = payload_shards.len() + header_shards.len();
@@ -214,7 +183,6 @@
         );
 
         for (shard_index, shard) in header_shards.chain(payload_shards).enumerate() {
->>>>>>> 71017782
             shards_buffer.put_u16(self.stream_id);
             shards_buffer.put_u32(self.next_packet_index);
             shards_buffer.put_u32(total_shards_count as _);
@@ -481,12 +449,8 @@
             stream_id,
             max_packet_size: self.max_packet_size,
             socket: self.send_socket.clone(),
-<<<<<<< HEAD
+            header_buffer: vec![],
             next_packet_index: 0, //把包索引先设为0
-=======
-            header_buffer: vec![],
-            next_packet_index: 0,
->>>>>>> 71017782
             _phantom: PhantomData,
         })
     }
