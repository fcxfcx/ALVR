--- conflicted
+++ resolved
@@ -169,15 +169,11 @@
 
 #[derive(Serialize, Deserialize, Clone, Debug)]
 pub enum ClientListAction {
-<<<<<<< HEAD
     // 客户端列表的可用操作
-    AddIfMissing,
-=======
     AddIfMissing {
         trusted: bool,
         manual_ips: Vec<IpAddr>,
     },
->>>>>>> ae150449
     SetDisplayName(String),
     Trust,
     SetManualIps(Vec<IpAddr>),
