use crate::{ClientCoreEvent, EVENT_QUEUE};
use alvr_common::{once_cell::sync::Lazy, parking_lot::Mutex, RelaxedAtomic};
use alvr_session::{CodecType, MediacodecDataType};
use alvr_sockets::DecoderInitializationConfig;
use std::time::Duration;

#[cfg(target_os = "android")]
use alvr_common::prelude::*;

#[derive(Clone)]
pub struct DecoderInitConfig {
    pub codec: CodecType,
    pub max_buffering_frames: f32,
    pub buffering_history_weight: f32,
    pub options: Vec<(String, MediacodecDataType)>,
}

pub static DECODER_INIT_CONFIG: Lazy<Mutex<DecoderInitConfig>> = Lazy::new(|| {
    Mutex::new(DecoderInitConfig {
        codec: CodecType::H264,
        max_buffering_frames: 1.0,
        buffering_history_weight: 0.9,
        options: vec![],
    })
});
#[cfg(target_os = "android")]
pub static DECODER_ENQUEUER: Lazy<Mutex<Option<crate::platform::VideoDecoderEnqueuer>>> =
    Lazy::new(|| Mutex::new(None));
#[cfg(target_os = "android")]
pub static DECODER_DEQUEUER: Lazy<Mutex<Option<crate::platform::VideoDecoderDequeuer>>> =
    Lazy::new(|| Mutex::new(None));

pub static EXTERNAL_DECODER: RelaxedAtomic = RelaxedAtomic::new(false);

<<<<<<< HEAD
// 创建解码器
pub fn create_decoder(config_nal: Vec<u8>) {
    let config = DECODER_INIT_CONFIG.lock();
=======
pub fn create_decoder(lazy_config: DecoderInitializationConfig) {
    let mut config = DECODER_INIT_CONFIG.lock();
    config.codec = lazy_config.codec;
>>>>>>> 981f66ca

    if EXTERNAL_DECODER.value() {
        EVENT_QUEUE
            .lock()
            .push_back(ClientCoreEvent::CreateDecoder {
                codec: config.codec,
                config_nal: lazy_config.config_buffer,
            });
    } else {
        #[cfg(target_os = "android")]
        if DECODER_ENQUEUER.lock().is_none() {
            let (enqueuer, dequeuer) = crate::platform::video_decoder_split(
                config.clone(),
                lazy_config.config_buffer,
                |target_timestamp| {
                    if let Some(stats) = &mut *crate::STATISTICS_MANAGER.lock() {
                        stats.report_frame_decoded(target_timestamp);
                    }
                },
            )
            .unwrap();

            *DECODER_ENQUEUER.lock() = Some(enqueuer);
            *DECODER_DEQUEUER.lock() = Some(dequeuer);

            if let Some(sender) = &*crate::CONTROL_CHANNEL_SENDER.lock() {
                sender
                    .send(alvr_sockets::ClientControlPacket::RequestIdr)
                    .ok();
            }
        }
    }
}

pub fn push_nal(timestamp: Duration, nal: &[u8]) {
    if EXTERNAL_DECODER.value() {
        EVENT_QUEUE.lock().push_back(ClientCoreEvent::FrameReady {
            timestamp,
            nal: nal.to_vec(),
        });
    } else {
        #[cfg(target_os = "android")]
        if let Some(decoder) = &*DECODER_ENQUEUER.lock() {
            if !matches!(show_err(decoder.push_frame_nal(timestamp, nal)), Some(true)) {
                if let Some(sender) = &*crate::CONTROL_CHANNEL_SENDER.lock() {
                    sender
                        .send(alvr_sockets::ClientControlPacket::RequestIdr)
                        .ok();
                }
            }
        } else if let Some(sender) = &*crate::CONTROL_CHANNEL_SENDER.lock() {
            sender
                .send(alvr_sockets::ClientControlPacket::RequestIdr)
                .ok();
        }
    }
}

// 貌似有internal和external两种解码器
/// Call only with internal decoder (Android only)
/// If a frame is available, return the timestamp and the AHardwareBuffer.
pub fn get_frame() -> Option<(Duration, *mut std::ffi::c_void)> {
    #[cfg(target_os = "android")]
    if let Some(decoder) = &mut *DECODER_DEQUEUER.lock() {
        // dequeue_frame返回了timestamp和buffer
        if let Some((timestamp, buffer_ptr)) = decoder.dequeue_frame() {
            if let Some(stats) = &mut *crate::STATISTICS_MANAGER.lock() {
                stats.report_compositor_start(timestamp);
            }

            Some((timestamp, buffer_ptr))
        } else {
            None
        }
    } else {
        None
    }
    #[cfg(not(target_os = "android"))]
    None
}<|MERGE_RESOLUTION|>--- conflicted
+++ resolved
@@ -32,16 +32,10 @@
 
 pub static EXTERNAL_DECODER: RelaxedAtomic = RelaxedAtomic::new(false);
 
-<<<<<<< HEAD
 // 创建解码器
-pub fn create_decoder(config_nal: Vec<u8>) {
-    let config = DECODER_INIT_CONFIG.lock();
-=======
 pub fn create_decoder(lazy_config: DecoderInitializationConfig) {
     let mut config = DECODER_INIT_CONFIG.lock();
     config.codec = lazy_config.codec;
->>>>>>> 981f66ca
-
     if EXTERNAL_DECODER.value() {
         EVENT_QUEUE
             .lock()
