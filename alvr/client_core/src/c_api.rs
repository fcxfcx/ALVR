--- conflicted
+++ resolved
@@ -11,10 +11,6 @@
 };
 use alvr_packets::{ButtonEntry, ButtonValue, Tracking};
 use alvr_session::{CodecType, FoveatedRenderingDesc};
-<<<<<<< HEAD
-use alvr_packets::Tracking;
-=======
->>>>>>> 71017782
 use std::{
     collections::VecDeque,
     ffi::{c_char, c_void, CStr, CString},
