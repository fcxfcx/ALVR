#![allow(clippy::if_same_then_else)]

use crate::{
    decoder::{self, DECODER_INIT_CONFIG},
    platform,
    sockets::AnnouncerSocket,
    statistics::StatisticsManager,
    storage::Config,
    ClientCoreEvent, CONTROL_CHANNEL_SENDER, DISCONNECT_NOTIFIER, EVENT_QUEUE, IS_ALIVE,
    IS_RESUMED, IS_STREAMING, STATISTICS_MANAGER, STATISTICS_SENDER, TRACKING_SENDER,
};
use alvr_audio::AudioDevice;
use alvr_common::{glam::UVec2, prelude::*, ALVR_VERSION, HEAD_ID};
use alvr_session::{settings_schema::Switch, SessionDesc};
use alvr_sockets::{
    spawn_cancelable, BatteryPacket, ClientConnectionResult, ClientControlPacket, Haptics,
    PeerType, ProtoControlSocket, ReceiverBuffer, ServerControlPacket, StreamConfigPacket,
    StreamSocketBuilder, VideoPacketHeader, VideoStreamingCapabilities, AUDIO, HAPTICS, STATISTICS,
    TRACKING, VIDEO,
};
use futures::future::BoxFuture;
use serde_json as json;
use std::{
    future,
    net::IpAddr,
    sync::Arc,
    thread,
    time::{Duration, Instant},
};
use tokio::{
    runtime::Runtime,
    sync::{mpsc as tmpsc, Mutex},
    time,
};

#[cfg(target_os = "android")]
use crate::audio;
#[cfg(not(target_os = "android"))]
use alvr_audio as audio;

const INITIAL_MESSAGE: &str = concat!(
    "Searching for streamer...\n",
    "Open ALVR on your PC then click \"Trust\"\n",
    "next to the client entry",
);
const NETWORK_UNREACHABLE_MESSAGE: &str = "Cannot connect to the internet";
// const INCOMPATIBLE_VERSIONS_MESSAGE: &str = concat!(
//     "Streamer and client have\n",
//     "incompatible types.\n",
//     "Please update either the app\n",
//     "on the PC or on the headset",
// );
const STREAM_STARTING_MESSAGE: &str = "The stream will begin soon\nPlease wait...";
const SERVER_RESTART_MESSAGE: &str = "The streamer is restarting\nPlease wait...";
const SERVER_DISCONNECTED_MESSAGE: &str = "The streamer has disconnected.";

const DISCOVERY_RETRY_PAUSE: Duration = Duration::from_millis(500);
const RETRY_CONNECT_MIN_INTERVAL: Duration = Duration::from_secs(1);
const NETWORK_KEEPALIVE_INTERVAL: Duration = Duration::from_secs(1);
const CONNECTION_RETRY_INTERVAL: Duration = Duration::from_secs(1);
const BATTERY_POLL_INTERVAL: Duration = Duration::from_secs(60);

// 记录hud信息
fn set_hud_message(message: &str) {
    let message = format!(
        "ALVR v{}\nhostname: {}\nIP: {}\n\n{message}",
        *ALVR_VERSION,
        Config::load().hostname,
        platform::local_ip(),
    );

    EVENT_QUEUE
        .lock()
        .push_back(ClientCoreEvent::UpdateHudMessage(message));
}

pub fn connection_lifecycle_loop(
    recommended_view_resolution: UVec2,
    supported_refresh_rates: Vec<f32>,
) -> IntResult {
    // 设置初始化hud信息
    set_hud_message(INITIAL_MESSAGE);

    let decoder_guard = Arc::new(Mutex::new(()));

    loop {
        // 如果IS_ALIVE.value()为false则中断
        check_interrupt!(IS_ALIVE.value());

        if IS_RESUMED.value() {
            if let Err(e) = connection_pipeline(
                recommended_view_resolution,
                supported_refresh_rates.clone(),
                Arc::clone(&decoder_guard),
            ) {
                match e {
                    InterruptibleError::Interrupted => return Ok(()),
                    InterruptibleError::Other(_) => {
                        let message =
                            format!("Connection error:\n{e}\nCheck the PC for more details");
                        error!("{message}");
                        set_hud_message(&message);
                    }
                }
            }
        }

        thread::sleep(CONNECTION_RETRY_INTERVAL);
    }
}

fn connection_pipeline(
    recommended_view_resolution: UVec2,
    supported_refresh_rates: Vec<f32>,
    decoder_guard: Arc<Mutex<()>>,
) -> IntResult {
    let runtime = Runtime::new().map_err(to_int_e!())?;

    // 建立TCP连接后，得到流以及对端ip，对端即server端
    let (mut proto_control_socket, server_ip) = {
        let config = Config::load();
        // 广播socket，用UDP
        let announcer_socket = AnnouncerSocket::new(&config.hostname).map_err(to_int_e!())?;
        // 监听socket，用TCP
        let listener_socket = runtime
            .block_on(alvr_sockets::get_server_listener())
            .map_err(to_int_e!())?;

        loop {
            check_interrupt!(IS_ALIVE.value());

            // UDP广播信息
            if let Err(e) = announcer_socket.broadcast() {
                warn!("Broadcast error: {e}");

                set_hud_message(NETWORK_UNREACHABLE_MESSAGE);

                thread::sleep(RETRY_CONNECT_MIN_INTERVAL);

                set_hud_message(INITIAL_MESSAGE);

                return Ok(());
            }

            // 建立TCP连接后，得到流以及对端ip
            let maybe_pair = runtime.block_on(async {
                tokio::select! {
                    maybe_pair = ProtoControlSocket::connect_to(PeerType::Server(&listener_socket)) => {
                        maybe_pair.map_err(to_int_e!())
                    },
                    _ = time::sleep(DISCOVERY_RETRY_PAUSE) => Err(InterruptibleError::Interrupted)
                }
            });

            if let Ok(pair) = maybe_pair {
                break pair;
            }
        }
    };

    // 麦克风采样率
    let microphone_sample_rate = AudioDevice::new_input(None)
        .unwrap()
        .input_sample_rate()
        .unwrap();

    // 利用已建立的TCP连接发送一些信息，比如展示名称、服务端ip、默认分辨率、支持的刷新率、麦克风采样率等等
    runtime
        .block_on(
            proto_control_socket.send(&ClientConnectionResult::ConnectionAccepted {
                display_name: platform::device_model(),
                server_ip,
                streaming_capabilities: Some(VideoStreamingCapabilities {
                    default_view_resolution: recommended_view_resolution,
                    supported_refresh_rates,
                    microphone_sample_rate,
                }),
            }),
        )
        .map_err(to_int_e!())?;

    // 阻塞读得到系统流配置包
    let config_packet = runtime
        .block_on(proto_control_socket.recv::<StreamConfigPacket>())
        .map_err(to_int_e!())?;

    runtime
        .block_on(stream_pipeline(
            proto_control_socket,
            config_packet,
            server_ip,
            decoder_guard,
        ))
        .map_err(to_int_e!())
}

async fn stream_pipeline(
    proto_socket: ProtoControlSocket,
    stream_config: StreamConfigPacket,
    server_ip: IpAddr,
    decoder_guard: Arc<Mutex<()>>,
) -> StrResult {
    // settings对象里保存了之前server发过来的流配置信息
    let settings = {
        let mut session_desc = SessionDesc::default();
        session_desc
            .merge_from_json(&json::from_str(&stream_config.session_desc).map_err(err!())?)?;
        session_desc.to_settings()
    };

    // 流开始事件保存了一些信息
    let streaming_start_event = ClientCoreEvent::StreamingStarted {
        view_resolution: stream_config.view_resolution,
        refresh_rate_hint: stream_config.fps,
        settings: Box::new(settings.clone()),
    };

    let (control_sender, mut control_receiver) = proto_socket.split();
    let control_sender = Arc::new(Mutex::new(control_sender));

    // 阻塞读
    match control_receiver.recv().await {
        // 开始流
        Ok(ServerControlPacket::StartStream) => {
            info!("Stream starting");
            set_hud_message(STREAM_STARTING_MESSAGE);
        }
        // server重启
        Ok(ServerControlPacket::Restarting) => {
            info!("Server restarting");
            set_hud_message(SERVER_RESTART_MESSAGE);
            return Ok(());
        }
        // server断开
        Err(e) => {
            info!("Server disconnected. Cause: {e}");
            set_hud_message(SERVER_DISCONNECTED_MESSAGE);
            return Ok(());
        }
        // 未知包
        _ => {
            info!("Unexpected packet");
            set_hud_message("Unexpected packet");
            return Ok(());
        }
    }

    *STATISTICS_MANAGER.lock() = Some(StatisticsManager::new(
        settings.connection.statistics_history_size as _,
        Duration::from_secs_f32(1.0 / stream_config.fps),
        if let Switch::Enabled(config) = settings.headset.controllers {
            config.steamvr_pipeline_frames
        } else {
            0.0
        },
    ));

    // StreamSocketBuilder对象里面包含流端口号、协议是TCP/UDP、发送接收的buf字节数
    let stream_socket_builder = StreamSocketBuilder::listen_for_server(
        settings.connection.stream_port,
        settings.connection.stream_protocol,
        settings.connection.client_send_buffer_bytes,
        settings.connection.client_recv_buffer_bytes,
    )
    .await?;

    // 通过TCP控制连接发送StreamReady消息
    if let Err(e) = control_sender
        .lock()
        .await
        .send(&ClientControlPacket::StreamReady)
        .await
    {
        info!("Server disconnected. Cause: {e}");
        set_hud_message(SERVER_DISCONNECTED_MESSAGE);
        return Ok(());
    }

    // 主动和server建立流连接，返回stream_socket
    let stream_socket = tokio::select! {
        res = stream_socket_builder.accept_from_server(
            server_ip,
            settings.connection.stream_port,
            settings.connection.packet_size as _
        ) => res?,
        _ = time::sleep(Duration::from_secs(5)) => {
            return fmt_e!("Timeout while setting up streams");
        }
    };
    let stream_socket = Arc::new(stream_socket);

    info!("Connected to server");

    // create this before initializing the stream on cpp side
    // control_channel_sender和control_channel_receiver用来在异步任务间通信
    let (control_channel_sender, mut control_channel_receiver) = tmpsc::unbounded_channel();
    *CONTROL_CHANNEL_SENDER.lock() = Some(control_channel_sender);

    // 初始化编码器配置
    {
        let config = &mut *DECODER_INIT_CONFIG.lock();

        config.max_buffering_frames = settings.video.max_buffering_frames;
        config.buffering_history_weight = settings.video.buffering_history_weight;
        config.options = settings.video.mediacodec_extra_options;
    }

    // 循环阻塞读data_receiver，收到hmd的tracking追踪信息后直接通过socket_sender转发给server
    let tracking_send_loop = {
        // 通过stream_socket获得socket_sender对象
        let mut socket_sender = stream_socket.request_stream(TRACKING).await?;
        async move {
            let (data_sender, mut data_receiver) = tmpsc::unbounded_channel();
            *TRACKING_SENDER.lock() = Some(data_sender);

            while let Some(tracking) = data_receiver.recv().await {
                socket_sender.send(&tracking, vec![]).await.ok();

                // Note: this is not the best place to report the acquired input. Instead it should
                // be done as soon as possible (or even just before polling the input). Instead this
                // is reported late to partially compensate for lack of network latency measurement,
                // so the server can just use total_pipeline_latency as the postTimeoffset.
                // This hack will be removed once poseTimeOffset can be calculated more accurately.
                if let Some(stats) = &mut *STATISTICS_MANAGER.lock() {
                    stats.report_input_acquired(tracking.target_timestamp);
                }
            }

            Ok(())
        }
    };

    // 循环阻塞读data_receiver，收到hmd的Statistics统计信息后直接通过socket_sender转发给server
    let statistics_send_loop = {
        let mut socket_sender = stream_socket.request_stream(STATISTICS).await?;
        async move {
            let (data_sender, mut data_receiver) = tmpsc::unbounded_channel();
            *STATISTICS_SENDER.lock() = Some(data_sender);

            while let Some(stats) = data_receiver.recv().await {
                socket_sender.send(&stats, vec![]).await.ok();
            }

            Ok(())
        }
    };

    IS_STREAMING.set(true);

    // 接收视频流的loop
    let video_receive_loop = {
        let mut receiver = stream_socket
            .subscribe_to_stream::<VideoPacketHeader>(VIDEO)
            .await?;
        async move {
            let _decoder_guard = decoder_guard.lock().await;

            // close stream on Drop (manual disconnection or execution canceling)
            struct StreamCloseGuard;

            impl Drop for StreamCloseGuard {
                fn drop(&mut self) {
                    EVENT_QUEUE
                        .lock()
                        .push_back(ClientCoreEvent::StreamingStopped);

                    IS_STREAMING.set(false);

                    #[cfg(target_os = "android")]
                    {
                        *crate::decoder::DECODER_ENQUEUER.lock() = None;
                        *crate::decoder::DECODER_DEQUEUER.lock() = None;
                    }
                }
            }

            let _stream_guard = StreamCloseGuard;

            EVENT_QUEUE.lock().push_back(streaming_start_event);

            // 接收的缓冲区
            let mut receiver_buffer = ReceiverBuffer::new();
<<<<<<< HEAD
            // 超时断连计时器
            let mut disconnection_timer_begin = None;
            // 接收信息的循环
=======
            let mut stream_corrupted = false;
>>>>>>> 1ab5dbc5
            loop {
                // 从receiver缓冲区中获取信息
                receiver.recv_buffer(&mut receiver_buffer).await?;
                let (header, nal) = receiver_buffer.get()?;

                if !IS_RESUMED.value() {
                    break Ok(());
                }

                if let Some(stats) = &mut *STATISTICS_MANAGER.lock() {
                    stats.report_video_packet_received(header.timestamp);
                }

<<<<<<< HEAD
                // 把数据压到解码队列的队尾
                decoder::push_nal(timestamp, nal);

                // 丢包监测
                if receiver_buffer.had_packet_loss() {
=======
                if header.is_idr {
                    stream_corrupted = false;
                } else if receiver_buffer.had_packet_loss() {
                    stream_corrupted = true;
>>>>>>> 1ab5dbc5
                    if let Some(sender) = &*CONTROL_CHANNEL_SENDER.lock() {
                        sender.send(ClientControlPacket::RequestIdr).ok();
                    }
                    warn!("Network dropped video packet");
                }

<<<<<<< HEAD
                // 貌似在做一些QOE方面的检测，涉及到时延阈值与超时断连
                // todo 但是Switch::Enabled()的用处是？
                if let Switch::Enabled(criteria) = &disconnection_critera {
                    if let Some(stats) = &*STATISTICS_MANAGER.lock() {
                        // 比较预测时延与时延阈值，如果小于就不必继续判断断连超时
                        if stats.average_total_pipeline_latency()
                            < Duration::from_millis(criteria.latency_threshold_ms)
                        {
                            disconnection_timer_begin = None;
                        } else {
                            // 要拿到计时开始的时间
                            let begin = disconnection_timer_begin.unwrap_or_else(Instant::now);

                            // 判断是否超时
                            if Instant::now()
                                > begin + Duration::from_secs(criteria.sustain_duration_s)
                            {
                                DISCONNECT_NOTIFIER.notify_one();
                            }

                            disconnection_timer_begin = Some(begin);
=======
                if !stream_corrupted || !settings.connection.avoid_video_glitching {
                    if !decoder::push_nal(header.timestamp, nal) {
                        stream_corrupted = true;
                        if let Some(sender) = &*CONTROL_CHANNEL_SENDER.lock() {
                            sender.send(ClientControlPacket::RequestIdr).ok();
>>>>>>> 1ab5dbc5
                        }
                        warn!("Dropped video packet. Reason: Decoder saturation")
                    }
                } else {
                    warn!("Dropped video packet. Reason: Waiting for IDR frame")
                }
            }
        }
    };

    // 接收触觉流的loop
    let haptics_receive_loop = {
        let mut receiver = stream_socket
            .subscribe_to_stream::<Haptics>(HAPTICS)
            .await?;
        async move {
            loop {
                let haptics = receiver.recv_header_only().await?;

                EVENT_QUEUE.lock().push_back(ClientCoreEvent::Haptics {
                    device_id: haptics.device_id,
                    duration: haptics.duration,
                    frequency: haptics.frequency,
                    amplitude: haptics.amplitude,
                });
            }
        }
    };

    // 游戏声音loop
    let game_audio_loop: BoxFuture<_> = if let Switch::Enabled(config) = settings.audio.game_audio {
        let device = AudioDevice::new_output(None, None).map_err(err!())?;

        let game_audio_receiver = stream_socket.subscribe_to_stream(AUDIO).await?;
        Box::pin(audio::play_audio_loop(
            device,
            2,
            stream_config.game_audio_sample_rate,
            config.buffering,
            game_audio_receiver,
        ))
    } else {
        Box::pin(future::pending())
    };

    // 麦克风loop
    let microphone_loop: BoxFuture<_> = if matches!(settings.audio.microphone, Switch::Enabled(_)) {
        let device = AudioDevice::new_input(None).map_err(err!())?;

        let microphone_sender = stream_socket.request_stream(AUDIO).await?;
        Box::pin(audio::record_audio_loop(
            device,
            1,
            false,
            microphone_sender,
        ))
    } else {
        Box::pin(future::pending())
    };

    // 开启一个线程用来做事件轮询
    // Poll for events that need a constant thread (mainly for the JNI env)
    thread::spawn(|| {
        #[cfg(target_os = "android")]
        let vm = platform::vm();
        #[cfg(target_os = "android")]
        let _env = vm.attach_current_thread();

        let mut previous_hmd_battery_status = (0.0, false);
        let mut battery_poll_deadline = Instant::now();

        while IS_STREAMING.value() {
            // 每60s执行一次，更新hmd的电池状态
            if battery_poll_deadline < Instant::now() {
                let new_hmd_battery_status = platform::battery_status();

                if new_hmd_battery_status != previous_hmd_battery_status {
                    if let Some(sender) = &*CONTROL_CHANNEL_SENDER.lock() {
                        sender
                            .send(ClientControlPacket::Battery(BatteryPacket {
                                device_id: *HEAD_ID,
                                gauge_value: new_hmd_battery_status.0,
                                is_plugged: new_hmd_battery_status.1,
                            }))
                            .ok();

                        previous_hmd_battery_status = new_hmd_battery_status;
                    }
                }

                battery_poll_deadline += BATTERY_POLL_INTERVAL;
            }

            thread::sleep(Duration::from_secs(1));
        }
    });

    // 每隔1s通过负责控制的TCP连接发送一条KeepAlive消息，如果Server断开则loop退出
    let keepalive_sender_loop = {
        let control_sender = Arc::clone(&control_sender);
        async move {
            loop {
                let res = control_sender
                    .lock()
                    .await
                    .send(&ClientControlPacket::KeepAlive)
                    .await;
                if let Err(e) = res {
                    info!("Server disconnected. Cause: {e}");
                    set_hud_message(SERVER_DISCONNECTED_MESSAGE);
                    break Ok(());
                }

                time::sleep(NETWORK_KEEPALIVE_INTERVAL).await;
            }
        }
    };

    // 循环阻塞读control_channel_receiver的packet并通过负责控制的TCP连接发给server
    let control_send_loop = async move {
        while let Some(packet) = control_channel_receiver.recv().await {
            control_sender.lock().await.send(&packet).await.ok();
        }

        Ok(())
    };

    // 循环阻塞读server发过来的消息并做处理
    let control_receive_loop = async move {
        loop {
            match control_receiver.recv().await {
                Ok(ServerControlPacket::InitializeDecoder(config)) => {
                    decoder::create_decoder(config);
                }
                Ok(ServerControlPacket::Restarting) => {
                    info!("{SERVER_RESTART_MESSAGE}");
                    set_hud_message(SERVER_RESTART_MESSAGE);
                    break Ok(());
                }
                Ok(_) => (),
                Err(e) => {
                    info!("{SERVER_DISCONNECTED_MESSAGE} Cause: {e}");
                    set_hud_message(SERVER_DISCONNECTED_MESSAGE);
                    break Ok(());
                }
            }
        }
    };

    let receive_loop = async move { stream_socket.receive_loop().await };

    // Run many tasks concurrently. Threading is managed by the runtime, for best performance.
    // 所有loop的future异步执行，直到被取消
    tokio::select! {
        res = spawn_cancelable(receive_loop) => {
            if let Err(e) = res {
                info!("Server disconnected. Cause: {e}");
            }
            set_hud_message(
                SERVER_DISCONNECTED_MESSAGE
            );

            Ok(())
        },
        res = spawn_cancelable(game_audio_loop) => res,
        res = spawn_cancelable(microphone_loop) => res,
        res = spawn_cancelable(tracking_send_loop) => res,
        res = spawn_cancelable(statistics_send_loop) => res,
        res = spawn_cancelable(video_receive_loop) => res,
        res = spawn_cancelable(haptics_receive_loop) => res,
        res = spawn_cancelable(control_send_loop) => res,

        // keep these loops on the current task
        res = keepalive_sender_loop => res,
        res = control_receive_loop => res,

        _ = DISCONNECT_NOTIFIER.notified() => Ok(()),
    }
}<|MERGE_RESOLUTION|>--- conflicted
+++ resolved
@@ -380,13 +380,9 @@
 
             // 接收的缓冲区
             let mut receiver_buffer = ReceiverBuffer::new();
-<<<<<<< HEAD
-            // 超时断连计时器
-            let mut disconnection_timer_begin = None;
-            // 接收信息的循环
-=======
+
             let mut stream_corrupted = false;
->>>>>>> 1ab5dbc5
+
             loop {
                 // 从receiver缓冲区中获取信息
                 receiver.recv_buffer(&mut receiver_buffer).await?;
@@ -400,53 +396,22 @@
                     stats.report_video_packet_received(header.timestamp);
                 }
 
-<<<<<<< HEAD
-                // 把数据压到解码队列的队尾
-                decoder::push_nal(timestamp, nal);
-
                 // 丢包监测
-                if receiver_buffer.had_packet_loss() {
-=======
                 if header.is_idr {
                     stream_corrupted = false;
                 } else if receiver_buffer.had_packet_loss() {
                     stream_corrupted = true;
->>>>>>> 1ab5dbc5
                     if let Some(sender) = &*CONTROL_CHANNEL_SENDER.lock() {
                         sender.send(ClientControlPacket::RequestIdr).ok();
                     }
                     warn!("Network dropped video packet");
                 }
 
-<<<<<<< HEAD
-                // 貌似在做一些QOE方面的检测，涉及到时延阈值与超时断连
-                // todo 但是Switch::Enabled()的用处是？
-                if let Switch::Enabled(criteria) = &disconnection_critera {
-                    if let Some(stats) = &*STATISTICS_MANAGER.lock() {
-                        // 比较预测时延与时延阈值，如果小于就不必继续判断断连超时
-                        if stats.average_total_pipeline_latency()
-                            < Duration::from_millis(criteria.latency_threshold_ms)
-                        {
-                            disconnection_timer_begin = None;
-                        } else {
-                            // 要拿到计时开始的时间
-                            let begin = disconnection_timer_begin.unwrap_or_else(Instant::now);
-
-                            // 判断是否超时
-                            if Instant::now()
-                                > begin + Duration::from_secs(criteria.sustain_duration_s)
-                            {
-                                DISCONNECT_NOTIFIER.notify_one();
-                            }
-
-                            disconnection_timer_begin = Some(begin);
-=======
                 if !stream_corrupted || !settings.connection.avoid_video_glitching {
                     if !decoder::push_nal(header.timestamp, nal) {
                         stream_corrupted = true;
                         if let Some(sender) = &*CONTROL_CHANNEL_SENDER.lock() {
                             sender.send(ClientControlPacket::RequestIdr).ok();
->>>>>>> 1ab5dbc5
                         }
                         warn!("Dropped video packet. Reason: Decoder saturation")
                     }
