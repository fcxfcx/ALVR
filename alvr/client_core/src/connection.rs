#![allow(clippy::if_same_then_else)]

use crate::{
    decoder::{self, DECODER_INIT_CONFIG},
    platform,
    sockets::AnnouncerSocket,
    statistics::StatisticsManager,
    storage::Config,
    ClientCoreEvent, CONTROL_CHANNEL_SENDER, DISCONNECT_NOTIFIER, EVENT_QUEUE, IS_ALIVE,
    IS_RESUMED, IS_STREAMING, STATISTICS_MANAGER, STATISTICS_SENDER, TRACKING_SENDER,
};
use alvr_audio::AudioDevice;
use alvr_common::{glam::UVec2, prelude::*, ALVR_VERSION, HEAD_ID};
use alvr_packets::{
    BatteryPacket, ClientConnectionResult, ClientControlPacket, Haptics, ServerControlPacket,
    StreamConfigPacket, VideoPacketHeader, VideoStreamingCapabilities, AUDIO, HAPTICS, STATISTICS,
    TRACKING, VIDEO,
};
use alvr_session::{settings_schema::Switch, SessionDesc};
use alvr_sockets::{
    spawn_cancelable, PeerType, ProtoControlSocket, ReceiverBuffer, StreamSocketBuilder,
};
use futures::future::BoxFuture;
use serde_json as json;
use std::{
    collections::HashMap,
    future,
    net::IpAddr,
    sync::Arc,
    thread,
    time::{Duration, Instant},
};
use tokio::{
    runtime::Runtime,
    sync::{mpsc as tmpsc, Mutex},
    time,
};

#[cfg(target_os = "android")]
use crate::audio;
#[cfg(not(target_os = "android"))]
use alvr_audio as audio;

const INITIAL_MESSAGE: &str = concat!(
    "Searching for streamer...\n",
    "Open ALVR on your PC then click \"Trust\"\n",
    "next to the client entry",
);
const NETWORK_UNREACHABLE_MESSAGE: &str = "Cannot connect to the internet";
// const INCOMPATIBLE_VERSIONS_MESSAGE: &str = concat!(
//     "Streamer and client have\n",
//     "incompatible types.\n",
//     "Please update either the app\n",
//     "on the PC or on the headset",
// );
const STREAM_STARTING_MESSAGE: &str = "The stream will begin soon\nPlease wait...";
const SERVER_RESTART_MESSAGE: &str = "The streamer is restarting\nPlease wait...";
const SERVER_DISCONNECTED_MESSAGE: &str = "The streamer has disconnected.";

const DISCOVERY_RETRY_PAUSE: Duration = Duration::from_millis(500);
const RETRY_CONNECT_MIN_INTERVAL: Duration = Duration::from_secs(1);
const NETWORK_KEEPALIVE_INTERVAL: Duration = Duration::from_secs(1);
const CONNECTION_RETRY_INTERVAL: Duration = Duration::from_secs(1);
const BATTERY_POLL_INTERVAL: Duration = Duration::from_secs(60);

// 记录hud信息
fn set_hud_message(message: &str) {
    let message = format!(
        "ALVR v{}\nhostname: {}\nIP: {}\n\n{message}",
        *ALVR_VERSION,
        Config::load().hostname,
        platform::local_ip(),
    );

    EVENT_QUEUE
        .lock()
        .push_back(ClientCoreEvent::UpdateHudMessage(message));
}

pub fn connection_lifecycle_loop(
    recommended_view_resolution: UVec2,
    supported_refresh_rates: Vec<f32>,
) -> IntResult {
    // 设置初始化hud信息
    set_hud_message(INITIAL_MESSAGE);

    let decoder_guard = Arc::new(Mutex::new(()));

    loop {
        // 如果IS_ALIVE.value()为false则中断
        check_interrupt!(IS_ALIVE.value());

        if IS_RESUMED.value() {
            if let Err(e) = connection_pipeline(
                recommended_view_resolution,
                supported_refresh_rates.clone(),
                Arc::clone(&decoder_guard),
            ) {
                match e {
                    InterruptibleError::Interrupted => return Ok(()),
                    InterruptibleError::Other(_) => {
                        let message =
                            format!("Connection error:\n{e}\nCheck the PC for more details");
                        error!("{message}");
                        set_hud_message(&message);
                    }
                }
            }
        }

        thread::sleep(CONNECTION_RETRY_INTERVAL);
    }
}

fn connection_pipeline(
    recommended_view_resolution: UVec2,
    supported_refresh_rates: Vec<f32>,
    decoder_guard: Arc<Mutex<()>>,
) -> IntResult {
    let runtime = Runtime::new().map_err(to_int_e!())?;

    // 建立TCP连接后，得到流以及对端ip，对端即server端
    let (mut proto_control_socket, server_ip) = {
        let config = Config::load();
        // 广播socket，用UDP
        let announcer_socket = AnnouncerSocket::new(&config.hostname).map_err(to_int_e!())?;
        // 监听socket，用TCP
        let listener_socket = runtime
            .block_on(alvr_sockets::get_server_listener())
            .map_err(to_int_e!())?;

        loop {
            check_interrupt!(IS_ALIVE.value());

            // UDP广播信息
            if let Err(e) = announcer_socket.broadcast() {
                warn!("Broadcast error: {e}");

                set_hud_message(NETWORK_UNREACHABLE_MESSAGE);

                thread::sleep(RETRY_CONNECT_MIN_INTERVAL);

                set_hud_message(INITIAL_MESSAGE);

                return Ok(());
            }

            // 建立TCP连接后，得到流以及对端ip
            let maybe_pair = runtime.block_on(async {
                tokio::select! {
                    maybe_pair = ProtoControlSocket::connect_to(PeerType::Server(&listener_socket)) => {
                        maybe_pair.map_err(to_int_e!())
                    },
                    _ = time::sleep(DISCOVERY_RETRY_PAUSE) => Err(InterruptibleError::Interrupted)
                }
            });

            if let Ok(pair) = maybe_pair {
                break pair;
            }
        }
    };

    // 麦克风采样率
    let microphone_sample_rate = AudioDevice::new_input(None)
        .unwrap()
        .input_sample_rate()
        .unwrap();

    // 利用已建立的TCP连接发送一些信息，比如展示名称、服务端ip、默认分辨率、支持的刷新率、麦克风采样率等等
    runtime
        .block_on(
            proto_control_socket.send(&ClientConnectionResult::ConnectionAccepted {
                client_protocol_id: alvr_common::protocol_id(),
                display_name: platform::device_model(),
                server_ip,
                streaming_capabilities: Some(VideoStreamingCapabilities {
                    default_view_resolution: recommended_view_resolution,
                    supported_refresh_rates,
                    microphone_sample_rate,
                }),
            }),
        )
        .map_err(to_int_e!())?;

    // 阻塞读得到系统流配置包
    let config_packet = runtime
        .block_on(proto_control_socket.recv::<StreamConfigPacket>())
        .map_err(to_int_e!())?;

    runtime
        .block_on(stream_pipeline(
            proto_control_socket,
            config_packet,
            server_ip,
            decoder_guard,
        ))
        .map_err(to_int_e!())
}

async fn stream_pipeline(
    proto_socket: ProtoControlSocket,
    stream_config: StreamConfigPacket,
    server_ip: IpAddr,
    decoder_guard: Arc<Mutex<()>>,
) -> StrResult {
    // settings对象里保存了之前server发过来的流配置信息
    let settings = {
        let mut session_desc = SessionDesc::default();
        session_desc.merge_from_json(&json::from_str(&stream_config.session).map_err(err!())?)?;
        session_desc.to_settings()
    };

<<<<<<< HEAD
    // 流开始事件保存了一些信息
=======
    let negotiated_config =
        json::from_str::<HashMap<String, json::Value>>(&stream_config.negotiated)
            .map_err(err!())?;

    let view_resolution = negotiated_config
        .get("view_resolution")
        .and_then(|v| json::from_value(v.clone()).ok())
        .unwrap_or(UVec2::ZERO);
    let refresh_rate_hint = negotiated_config
        .get("refresh_rate_hint")
        .and_then(|v| v.as_f64())
        .unwrap_or(60.0) as f32;
    let game_audio_sample_rate = negotiated_config
        .get("game_audio_sample_rate")
        .and_then(|v| v.as_u64())
        .unwrap_or(44100) as u32;

>>>>>>> 71017782
    let streaming_start_event = ClientCoreEvent::StreamingStarted {
        view_resolution,
        refresh_rate_hint,
        settings: Box::new(settings.clone()),
    };

    let (control_sender, mut control_receiver) = proto_socket.split();
    let control_sender = Arc::new(Mutex::new(control_sender));

    // 阻塞读
    match control_receiver.recv().await {
        // 开始流
        Ok(ServerControlPacket::StartStream) => {
            info!("Stream starting");
            set_hud_message(STREAM_STARTING_MESSAGE);
        }
        // server重启
        Ok(ServerControlPacket::Restarting) => {
            info!("Server restarting");
            set_hud_message(SERVER_RESTART_MESSAGE);
            return Ok(());
        }
        // server断开
        Err(e) => {
            info!("Server disconnected. Cause: {e}");
            set_hud_message(SERVER_DISCONNECTED_MESSAGE);
            return Ok(());
        }
        // 未知包
        _ => {
            info!("Unexpected packet");
            set_hud_message("Unexpected packet");
            return Ok(());
        }
    }

    *STATISTICS_MANAGER.lock() = Some(StatisticsManager::new(
        settings.connection.statistics_history_size as _,
        Duration::from_secs_f32(1.0 / refresh_rate_hint),
        if let Switch::Enabled(config) = settings.headset.controllers {
            config.steamvr_pipeline_frames
        } else {
            0.0
        },
    ));

    // StreamSocketBuilder对象里面包含流端口号、协议是TCP/UDP、发送接收的buf字节数
    let stream_socket_builder = StreamSocketBuilder::listen_for_server(
        settings.connection.stream_port,
        settings.connection.stream_protocol,
        settings.connection.client_send_buffer_bytes,
        settings.connection.client_recv_buffer_bytes,
    )
    .await?;

    // 通过TCP控制连接发送StreamReady消息
    if let Err(e) = control_sender
        .lock()
        .await
        .send(&ClientControlPacket::StreamReady)
        .await
    {
        info!("Server disconnected. Cause: {e}");
        set_hud_message(SERVER_DISCONNECTED_MESSAGE);
        return Ok(());
    }

    // 主动和server建立流连接，返回stream_socket
    let stream_socket = tokio::select! {
        res = stream_socket_builder.accept_from_server(
            server_ip,
            settings.connection.stream_port,
            settings.connection.packet_size as _
        ) => res?,
        _ = time::sleep(Duration::from_secs(5)) => {
            return fmt_e!("Timeout while setting up streams");
        }
    };
    let stream_socket = Arc::new(stream_socket);

    info!("Connected to server");

    // create this before initializing the stream on cpp side
    // control_channel_sender和control_channel_receiver用来在异步任务间通信
    let (control_channel_sender, mut control_channel_receiver) = tmpsc::unbounded_channel();
    *CONTROL_CHANNEL_SENDER.lock() = Some(control_channel_sender);

    // 初始化编码器配置
    {
        let config = &mut *DECODER_INIT_CONFIG.lock();

        config.max_buffering_frames = settings.video.max_buffering_frames;
        config.buffering_history_weight = settings.video.buffering_history_weight;
        config.options = settings.video.mediacodec_extra_options;
    }

    // 循环阻塞读data_receiver，收到hmd的tracking追踪信息后直接通过socket_sender转发给server
    let tracking_send_loop = {
        // 通过stream_socket获得socket_sender对象
        let mut socket_sender = stream_socket.request_stream(TRACKING).await?;
        async move {
            let (data_sender, mut data_receiver) = tmpsc::unbounded_channel();
            *TRACKING_SENDER.lock() = Some(data_sender);

            while let Some(tracking) = data_receiver.recv().await {
                socket_sender.send(&tracking, vec![]).await.ok();

                // Note: this is not the best place to report the acquired input. Instead it should
                // be done as soon as possible (or even just before polling the input). Instead this
                // is reported late to partially compensate for lack of network latency measurement,
                // so the server can just use total_pipeline_latency as the postTimeoffset.
                // This hack will be removed once poseTimeOffset can be calculated more accurately.
                if let Some(stats) = &mut *STATISTICS_MANAGER.lock() {
                    stats.report_input_acquired(tracking.target_timestamp);
                }
            }

            Ok(())
        }
    };

    // 循环阻塞读data_receiver，收到hmd的Statistics统计信息后直接通过socket_sender转发给server
    let statistics_send_loop = {
        let mut socket_sender = stream_socket.request_stream(STATISTICS).await?;
        async move {
            let (data_sender, mut data_receiver) = tmpsc::unbounded_channel();
            *STATISTICS_SENDER.lock() = Some(data_sender);

            while let Some(stats) = data_receiver.recv().await {
                socket_sender.send(&stats, vec![]).await.ok();
            }

            Ok(())
        }
    };

    IS_STREAMING.set(true);

    // 接收视频流的loop
    let video_receive_loop = {
        let mut receiver = stream_socket
            .subscribe_to_stream::<VideoPacketHeader>(VIDEO)
            .await?;
        async move {
            let _decoder_guard = decoder_guard.lock().await;

            // close stream on Drop (manual disconnection or execution canceling)
            struct StreamCloseGuard;

            impl Drop for StreamCloseGuard {
                fn drop(&mut self) {
                    EVENT_QUEUE
                        .lock()
                        .push_back(ClientCoreEvent::StreamingStopped);

                    IS_STREAMING.set(false);

                    #[cfg(target_os = "android")]
                    {
                        *crate::decoder::DECODER_ENQUEUER.lock() = None;
                        *crate::decoder::DECODER_DEQUEUER.lock() = None;
                    }
                }
            }

            let _stream_guard = StreamCloseGuard;

            EVENT_QUEUE.lock().push_back(streaming_start_event);

            // 接收的缓冲区
            let mut receiver_buffer = ReceiverBuffer::new();

            let mut stream_corrupted = false;

            loop {
                // 从receiver缓冲区中获取信息
                receiver.recv_buffer(&mut receiver_buffer).await?;
                let (header, nal) = receiver_buffer.get()?;

                if !IS_RESUMED.value() {
                    break Ok(());
                }

                if let Some(stats) = &mut *STATISTICS_MANAGER.lock() {
                    stats.report_video_packet_received(header.timestamp);
                }

                // 丢包监测
                if header.is_idr {
                    stream_corrupted = false;
                } else if receiver_buffer.had_packet_loss() {
                    stream_corrupted = true;
                    if let Some(sender) = &*CONTROL_CHANNEL_SENDER.lock() {
                        sender.send(ClientControlPacket::RequestIdr).ok();
                    }
                    warn!("Network dropped video packet");
                }

                if !stream_corrupted || !settings.connection.avoid_video_glitching {
                    if !decoder::push_nal(header.timestamp, nal) {
                        stream_corrupted = true;
                        if let Some(sender) = &*CONTROL_CHANNEL_SENDER.lock() {
                            sender.send(ClientControlPacket::RequestIdr).ok();
                        }
                        warn!("Dropped video packet. Reason: Decoder saturation")
                    }
                } else {
                    warn!("Dropped video packet. Reason: Waiting for IDR frame")
                }
            }
        }
    };

    // 接收触觉流的loop
    let haptics_receive_loop = {
        let mut receiver = stream_socket
            .subscribe_to_stream::<Haptics>(HAPTICS)
            .await?;
        async move {
            loop {
                let haptics = receiver.recv_header_only().await?;

                EVENT_QUEUE.lock().push_back(ClientCoreEvent::Haptics {
                    device_id: haptics.device_id,
                    duration: haptics.duration,
                    frequency: haptics.frequency,
                    amplitude: haptics.amplitude,
                });
            }
        }
    };

    // 游戏声音loop
    let game_audio_loop: BoxFuture<_> = if let Switch::Enabled(config) = settings.audio.game_audio {
        let device = AudioDevice::new_output(None, None).map_err(err!())?;

        let game_audio_receiver = stream_socket.subscribe_to_stream(AUDIO).await?;
        Box::pin(audio::play_audio_loop(
            device,
            2,
            game_audio_sample_rate,
            config.buffering,
            game_audio_receiver,
        ))
    } else {
        Box::pin(future::pending())
    };

    // 麦克风loop
    let microphone_loop: BoxFuture<_> = if matches!(settings.audio.microphone, Switch::Enabled(_)) {
        let device = AudioDevice::new_input(None).map_err(err!())?;

        let microphone_sender = stream_socket.request_stream(AUDIO).await?;
        Box::pin(audio::record_audio_loop(
            device,
            1,
            false,
            microphone_sender,
        ))
    } else {
        Box::pin(future::pending())
    };

    // 开启一个线程用来做事件轮询
    // Poll for events that need a constant thread (mainly for the JNI env)
    thread::spawn(|| {
        #[cfg(target_os = "android")]
        let vm = platform::vm();
        #[cfg(target_os = "android")]
        let _env = vm.attach_current_thread();

        let mut previous_hmd_battery_status = (0.0, false);
        let mut battery_poll_deadline = Instant::now();

        while IS_STREAMING.value() {
            // 每60s执行一次，更新hmd的电池状态
            if battery_poll_deadline < Instant::now() {
                let new_hmd_battery_status = platform::battery_status();

                if new_hmd_battery_status != previous_hmd_battery_status {
                    if let Some(sender) = &*CONTROL_CHANNEL_SENDER.lock() {
                        sender
                            .send(ClientControlPacket::Battery(BatteryPacket {
                                device_id: *HEAD_ID,
                                gauge_value: new_hmd_battery_status.0,
                                is_plugged: new_hmd_battery_status.1,
                            }))
                            .ok();

                        previous_hmd_battery_status = new_hmd_battery_status;
                    }
                }

                battery_poll_deadline += BATTERY_POLL_INTERVAL;
            }

            thread::sleep(Duration::from_secs(1));
        }
    });

    // 每隔1s通过负责控制的TCP连接发送一条KeepAlive消息，如果Server断开则loop退出
    let keepalive_sender_loop = {
        let control_sender = Arc::clone(&control_sender);
        async move {
            loop {
                let res = control_sender
                    .lock()
                    .await
                    .send(&ClientControlPacket::KeepAlive)
                    .await;
                if let Err(e) = res {
                    info!("Server disconnected. Cause: {e}");
                    set_hud_message(SERVER_DISCONNECTED_MESSAGE);
                    break Ok(());
                }

                time::sleep(NETWORK_KEEPALIVE_INTERVAL).await;
            }
        }
    };

    // 循环阻塞读control_channel_receiver的packet并通过负责控制的TCP连接发给server
    let control_send_loop = async move {
        while let Some(packet) = control_channel_receiver.recv().await {
            control_sender.lock().await.send(&packet).await.ok();
        }

        Ok(())
    };

    // 循环阻塞读server发过来的消息并做处理
    let control_receive_loop = async move {
        loop {
            match control_receiver.recv().await {
                Ok(ServerControlPacket::InitializeDecoder(config)) => {
                    decoder::create_decoder(config);
                }
                Ok(ServerControlPacket::Restarting) => {
                    info!("{SERVER_RESTART_MESSAGE}");
                    set_hud_message(SERVER_RESTART_MESSAGE);
                    break Ok(());
                }
                Ok(_) => (),
                Err(e) => {
                    info!("{SERVER_DISCONNECTED_MESSAGE} Cause: {e}");
                    set_hud_message(SERVER_DISCONNECTED_MESSAGE);
                    break Ok(());
                }
            }
        }
    };

    let receive_loop = async move { stream_socket.receive_loop().await };

    // Run many tasks concurrently. Threading is managed by the runtime, for best performance.
    // 所有loop的future异步执行，直到被取消
    tokio::select! {
        res = spawn_cancelable(receive_loop) => {
            if let Err(e) = res {
                info!("Server disconnected. Cause: {e}");
            }
            set_hud_message(
                SERVER_DISCONNECTED_MESSAGE
            );

            Ok(())
        },
        res = spawn_cancelable(game_audio_loop) => res,
        res = spawn_cancelable(microphone_loop) => res,
        res = spawn_cancelable(tracking_send_loop) => res,
        res = spawn_cancelable(statistics_send_loop) => res,
        res = spawn_cancelable(video_receive_loop) => res,
        res = spawn_cancelable(haptics_receive_loop) => res,
        res = spawn_cancelable(control_send_loop) => res,

        // keep these loops on the current task
        res = keepalive_sender_loop => res,
        res = control_receive_loop => res,

        _ = DISCONNECT_NOTIFIER.notified() => Ok(()),
    }
}<|MERGE_RESOLUTION|>--- conflicted
+++ resolved
@@ -211,9 +211,8 @@
         session_desc.to_settings()
     };
 
-<<<<<<< HEAD
+
     // 流开始事件保存了一些信息
-=======
     let negotiated_config =
         json::from_str::<HashMap<String, json::Value>>(&stream_config.negotiated)
             .map_err(err!())?;
@@ -230,8 +229,6 @@
         .get("game_audio_sample_rate")
         .and_then(|v| v.as_u64())
         .unwrap_or(44100) as u32;
-
->>>>>>> 71017782
     let streaming_start_event = ClientCoreEvent::StreamingStarted {
         view_resolution,
         refresh_rate_hint,
