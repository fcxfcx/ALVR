#![allow(clippy::if_same_then_else)]

use crate::{
    decoder::{self, DECODER_INIT_CONFIG},
    logging_backend::{LogMirrorData, LOG_CHANNEL_SENDER},
    platform,
    sockets::AnnouncerSocket,
    statistics::StatisticsManager,
    storage::Config,
    ClientCoreEvent, EVENT_QUEUE, IS_ALIVE, IS_RESUMED, IS_STREAMING, STATISTICS_MANAGER,
};
use alvr_audio::AudioDevice;
use alvr_common::{
    debug, error, glam::UVec2, info, warn, AnyhowToCon, ConResult, ConnectionError, LazyMutOpt,
    ToCon, ALVR_VERSION,
};
use alvr_packets::{
    ClientConnectionResult, ClientControlPacket, ClientStatistics, Haptics, ServerControlPacket,
    StreamConfigPacket, Tracking, VideoPacketHeader, VideoStreamingCapabilities, AUDIO, HAPTICS,
    STATISTICS, TRACKING, VIDEO,
};
use alvr_session::{settings_schema::Switch, SessionConfig};
use alvr_sockets::{
    ControlSocketSender, PeerType, ProtoControlSocket, StreamSender, StreamSocketBuilder,
    KEEPALIVE_INTERVAL,
};
use serde_json as json;
use std::{
    collections::HashMap,
    sync::{mpsc, Arc},
    thread,
    time::{Duration, Instant},
};

#[cfg(target_os = "android")]
use crate::audio;
#[cfg(not(target_os = "android"))]
use alvr_audio as audio;

const INITIAL_MESSAGE: &str = concat!(
    "Searching for streamer...\n",
    "Open ALVR on your PC then click \"Trust\"\n",
    "next to the client entry",
);
const NETWORK_UNREACHABLE_MESSAGE: &str = "Cannot connect to the internet";
// const INCOMPATIBLE_VERSIONS_MESSAGE: &str = concat!(
//     "Streamer and client have\n",
//     "incompatible types.\n",
//     "Please update either the app\n",
//     "on the PC or on the headset",
// );
const STREAM_STARTING_MESSAGE: &str = "The stream will begin soon\nPlease wait...";
const SERVER_RESTART_MESSAGE: &str = "The streamer is restarting\nPlease wait...";
const SERVER_DISCONNECTED_MESSAGE: &str = "The streamer has disconnected.";

const DISCOVERY_RETRY_PAUSE: Duration = Duration::from_millis(500);
const RETRY_CONNECT_MIN_INTERVAL: Duration = Duration::from_secs(1);
const CONNECTION_RETRY_INTERVAL: Duration = Duration::from_secs(1);
const HANDSHAKE_ACTION_TIMEOUT: Duration = Duration::from_secs(2);
const STREAMING_RECV_TIMEOUT: Duration = Duration::from_millis(500);

const MAX_UNREAD_PACKETS: usize = 10; // Applies per stream

static DISCONNECT_SERVER_NOTIFIER: LazyMutOpt<mpsc::Sender<()>> = alvr_common::lazy_mut_none();

pub static CONTROL_SENDER: LazyMutOpt<ControlSocketSender<ClientControlPacket>> =
    alvr_common::lazy_mut_none();
pub static TRACKING_SENDER: LazyMutOpt<StreamSender<Tracking>> = alvr_common::lazy_mut_none();
pub static STATISTICS_SENDER: LazyMutOpt<StreamSender<ClientStatistics>> =
    alvr_common::lazy_mut_none();

// 记录hud信息
fn set_hud_message(message: &str) {
    let message = format!(
        "ALVR v{}\nhostname: {}\nIP: {}\n\n{message}",
        *ALVR_VERSION,
        Config::load().hostname,
        platform::local_ip(),
    );

    EVENT_QUEUE
        .lock()
        .push_back(ClientCoreEvent::UpdateHudMessage(message));
}

pub fn connection_lifecycle_loop(
    recommended_view_resolution: UVec2,
    supported_refresh_rates: Vec<f32>,
<<<<<<< HEAD
) -> IntResult {
    // 设置初始化hud信息
    set_hud_message(INITIAL_MESSAGE);

    loop {
        // 如果IS_ALIVE.value()为false则中断
        check_interrupt!(IS_ALIVE.value());

=======
) {
    set_hud_message(INITIAL_MESSAGE);

    while IS_ALIVE.value() {
>>>>>>> 8692c945
        if IS_RESUMED.value() {
            if let Err(e) =
                connection_pipeline(recommended_view_resolution, supported_refresh_rates.clone())
            {
                let message = format!("Connection error:\n{e}\nCheck the PC for more details");
                set_hud_message(&message);
                error!("Connection error: {e}");
            }
        } else {
            debug!("Skip try connection because the device is sleeping");
        }

        thread::sleep(CONNECTION_RETRY_INTERVAL);
    }
}

fn connection_pipeline(
    recommended_view_resolution: UVec2,
    supported_refresh_rates: Vec<f32>,
<<<<<<< HEAD
) -> IntResult {
    let runtime = Runtime::new().map_err(to_int_e!())?;

    // 建立TCP连接后，得到流以及对端ip，对端即server端
    let (mut proto_control_socket, server_ip) = {
        let config = Config::load();
        // 广播socket，用UDP
        let announcer_socket = AnnouncerSocket::new(&config.hostname).map_err(to_int_e!())?;
        // 监听socket，用TCP
        let listener_socket = runtime
            .block_on(alvr_sockets::get_server_listener())
            .map_err(to_int_e!())?;
=======
) -> ConResult {
    let (mut proto_control_socket, server_ip) = {
        let config = Config::load();
        let announcer_socket = AnnouncerSocket::new(&config.hostname).to_con()?;
        let listener_socket =
            alvr_sockets::get_server_listener(HANDSHAKE_ACTION_TIMEOUT).to_con()?;
>>>>>>> 8692c945

        loop {
            if !IS_ALIVE.value() {
                return Ok(());
            }

            // UDP广播信息
            if let Err(e) = announcer_socket.broadcast() {
                warn!("Broadcast error: {e:?}");

                set_hud_message(NETWORK_UNREACHABLE_MESSAGE);

                thread::sleep(RETRY_CONNECT_MIN_INTERVAL);

                set_hud_message(INITIAL_MESSAGE);

                return Ok(());
            }

<<<<<<< HEAD
            // 建立TCP连接后，得到流以及对端ip
            let maybe_pair = runtime.block_on(async {
                tokio::select! {
                    maybe_pair = ProtoControlSocket::connect_to(PeerType::Server(&listener_socket)) => {
                        maybe_pair.map_err(to_int_e!())
                    },
                    _ = time::sleep(DISCOVERY_RETRY_PAUSE) => Err(InterruptibleError::Interrupted)
                }
            });

            if let Ok(pair) = maybe_pair {
=======
            if let Ok(pair) = ProtoControlSocket::connect_to(
                DISCOVERY_RETRY_PAUSE,
                PeerType::Server(&listener_socket),
            ) {
>>>>>>> 8692c945
                break pair;
            }
        }
    };

<<<<<<< HEAD
    // 麦克风采样率
=======
    let (disconnect_sender, disconnect_receiver) = mpsc::channel();
    *DISCONNECT_SERVER_NOTIFIER.lock() = Some(disconnect_sender);

    struct DropGuard;
    impl Drop for DropGuard {
        fn drop(&mut self) {
            *DISCONNECT_SERVER_NOTIFIER.lock() = None;
        }
    }
    let _connection_drop_guard = DropGuard;

>>>>>>> 8692c945
    let microphone_sample_rate = AudioDevice::new_input(None)
        .unwrap()
        .input_sample_rate()
        .unwrap();

<<<<<<< HEAD
    // 利用已建立的TCP连接发送一些信息，比如展示名称、服务端ip、默认分辨率、支持的刷新率、麦克风采样率等等
    runtime
        .block_on(
            proto_control_socket.send(&ClientConnectionResult::ConnectionAccepted {
                client_protocol_id: alvr_common::protocol_id(),
                display_name: platform::device_model(),
                server_ip,
                streaming_capabilities: Some(VideoStreamingCapabilities {
                    default_view_resolution: recommended_view_resolution,
                    supported_refresh_rates,
                    microphone_sample_rate,
                }),
            }),
        )
        .map_err(to_int_e!())?;

    let config_packet = runtime.block_on(async {
        tokio::select! {
            res = proto_control_socket.recv::<StreamConfigPacket>() => res.map_err(to_int_e!()),
            _ = time::sleep(Duration::from_secs(1)) => int_fmt_e!("Timeout waiting for stream config"),
        }
    })?;
=======
    proto_control_socket
        .send(&ClientConnectionResult::ConnectionAccepted {
            client_protocol_id: alvr_common::protocol_id(),
            display_name: platform::device_model(),
            server_ip,
            streaming_capabilities: Some(VideoStreamingCapabilities {
                default_view_resolution: recommended_view_resolution,
                supported_refresh_rates,
                microphone_sample_rate,
            }),
        })
        .to_con()?;
    let config_packet =
        proto_control_socket.recv::<StreamConfigPacket>(HANDSHAKE_ACTION_TIMEOUT)?;
>>>>>>> 8692c945


    let settings = {
        let mut session_desc = SessionConfig::default();
        session_desc
            .merge_from_json(&json::from_str(&config_packet.session).to_con()?)
            .to_con()?;
        session_desc.to_settings()
    };


    // 流开始事件保存了一些信息
    let negotiated_config =
        json::from_str::<HashMap<String, json::Value>>(&config_packet.negotiated).to_con()?;

    let view_resolution = negotiated_config
        .get("view_resolution")
        .and_then(|v| json::from_value(v.clone()).ok())
        .unwrap_or(UVec2::ZERO);
    let refresh_rate_hint = negotiated_config
        .get("refresh_rate_hint")
        .and_then(|v| v.as_f64())
        .unwrap_or(60.0) as f32;
    let game_audio_sample_rate = negotiated_config
        .get("game_audio_sample_rate")
        .and_then(|v| v.as_u64())
        .unwrap_or(44100) as u32;
    let streaming_start_event = ClientCoreEvent::StreamingStarted {
        view_resolution,
        refresh_rate_hint,
        settings: Box::new(settings.clone()),
    };

    *STATISTICS_MANAGER.lock() = Some(StatisticsManager::new(
        settings.connection.statistics_history_size,
        Duration::from_secs_f32(1.0 / refresh_rate_hint),
        if let Switch::Enabled(config) = settings.headset.controllers {
            config.steamvr_pipeline_frames
        } else {
            0.0
        },
    ));

<<<<<<< HEAD

    let (mut control_sender, mut control_receiver) = proto_control_socket.split();

    match runtime.block_on(async {
        tokio::select! {
            res = control_receiver.recv() => res,
            _ = time::sleep(Duration::from_secs(1)) => fmt_e!("Timeout"),
        }
    }) {

=======
    let (mut control_sender, mut control_receiver) = proto_control_socket
        .split(STREAMING_RECV_TIMEOUT)
        .to_con()?;

    match control_receiver.recv(HANDSHAKE_ACTION_TIMEOUT) {
>>>>>>> 8692c945
        Ok(ServerControlPacket::StartStream) => {
            info!("Stream starting");
            set_hud_message(STREAM_STARTING_MESSAGE);
        }
        // server重启
        Ok(ServerControlPacket::Restarting) => {
            info!("Server restarting");
            set_hud_message(SERVER_RESTART_MESSAGE);
            return Ok(());
        }
        // server断开
        Err(e) => {
            info!("Server disconnected. Cause: {e}");
            set_hud_message(SERVER_DISCONNECTED_MESSAGE);
            return Ok(());
        }
        // 未知包
        _ => {
            info!("Unexpected packet");
            set_hud_message("Unexpected packet");
            return Ok(());
        }
    }

<<<<<<< HEAD
// StreamSocketBuilder对象里面包含流端口号、协议是TCP/UDP、发送接收的buf字节数
    let listen_for_server_future = StreamSocketBuilder::listen_for_server(

=======
    let stream_socket_builder = StreamSocketBuilder::listen_for_server(
        Duration::from_secs(1),
>>>>>>> 8692c945
        settings.connection.stream_port,
        settings.connection.stream_protocol,
        settings.connection.client_send_buffer_bytes,
        settings.connection.client_recv_buffer_bytes,
    )
    .to_con()?;

<<<<<<< HEAD

    if let Err(e) = runtime.block_on(control_sender.send(&ClientControlPacket::StreamReady)) {
        info!("Server disconnected. Cause: {e}");
=======
    if let Err(e) = control_sender.send(&ClientControlPacket::StreamReady) {
        info!("Server disconnected. Cause: {e:?}");
>>>>>>> 8692c945
        set_hud_message(SERVER_DISCONNECTED_MESSAGE);
        return Ok(());
    }

<<<<<<< HEAD

    let accept_from_server_future = stream_socket_builder.accept_from_server(
        server_ip,
        settings.connection.stream_port,
        settings.connection.packet_size as _,
    );
    // 主动和server建立流连接，返回stream_socket
    let stream_socket = runtime.block_on(async {
        tokio::select! {
            res = accept_from_server_future => res.map_err(to_int_e!()),
            _ = time::sleep(Duration::from_secs(2)) => int_fmt_e!("Timeout while setting up streams")
        }
    })?;
    let stream_socket = Arc::new(stream_socket);
=======
    let mut stream_socket = stream_socket_builder.accept_from_server(
        server_ip,
        settings.connection.stream_port,
        settings.connection.packet_size as _,
        HANDSHAKE_ACTION_TIMEOUT,
    )?;
>>>>>>> 8692c945

    info!("Connected to server");
    {
        let config = &mut *DECODER_INIT_CONFIG.lock();

        config.max_buffering_frames = settings.video.max_buffering_frames;
        config.buffering_history_weight = settings.video.buffering_history_weight;
        config.options = settings.video.mediacodec_extra_options;
    }

<<<<<<< HEAD

    let tracking_sender = stream_socket.request_stream(TRACKING);
    let statistics_sender = stream_socket.request_stream(STATISTICS);
=======
>>>>>>> 8692c945
    let mut video_receiver =
        stream_socket.subscribe_to_stream::<VideoPacketHeader>(VIDEO, MAX_UNREAD_PACKETS);
    let game_audio_receiver = stream_socket.subscribe_to_stream(AUDIO, MAX_UNREAD_PACKETS);
    let tracking_sender = stream_socket.request_stream(TRACKING);
    let mut haptics_receiver =
<<<<<<< HEAD
        runtime.block_on(stream_socket.subscribe_to_stream::<Haptics>(HAPTICS));


    // 游戏声音loop
    let game_audio_loop: BoxFuture<_> = if let Switch::Enabled(config) = settings.audio.game_audio {
        let device = AudioDevice::new_output(None, None).map_err(to_int_e!())?;

        let game_audio_receiver = runtime.block_on(stream_socket.subscribe_to_stream(AUDIO));
        Box::pin(audio::play_audio_loop(
            device,
            2,
            game_audio_sample_rate,
            config.buffering,
            game_audio_receiver,
        ))
    } else {
        Box::pin(future::pending())
    };

    // 麦克风loop
    let microphone_loop: BoxFuture<_> = if matches!(settings.audio.microphone, Switch::Enabled(_)) {
        let device = AudioDevice::new_input(None).map_err(to_int_e!())?;

        let microphone_sender = stream_socket.request_stream(AUDIO);
        Box::pin(audio::record_audio_loop(
            device,
            1,
            false,
            microphone_sender,
        ))
    } else {
        Box::pin(future::pending())
    };
=======
        stream_socket.subscribe_to_stream::<Haptics>(HAPTICS, MAX_UNREAD_PACKETS);
    let statistics_sender = stream_socket.request_stream(STATISTICS);
>>>>>>> 8692c945

    // Important: To make sure this is successfully unset when stopping streaming, the rest of the
    // function MUST be infallible
    IS_STREAMING.set(true);
    *CONTROL_SENDER.lock() = Some(control_sender);
    *TRACKING_SENDER.lock() = Some(tracking_sender);
    *STATISTICS_SENDER.lock() = Some(statistics_sender);

    let (log_channel_sender, log_channel_receiver) = mpsc::channel();
    if let Switch::Enabled(filter_level) = settings.logging.client_log_report_level {
        *LOG_CHANNEL_SENDER.lock() = Some(LogMirrorData {
            sender: log_channel_sender,
            filter_level,
        });
    }

    EVENT_QUEUE.lock().push_back(streaming_start_event);

    let video_receive_thread = thread::spawn(move || {
        let mut stream_corrupted = false;
        while IS_STREAMING.value() {
            let data = match video_receiver.recv(STREAMING_RECV_TIMEOUT) {
                Ok(data) => data,
                Err(ConnectionError::TryAgain(_)) => continue,
                Err(ConnectionError::Other(_)) => return,
            };
            let Ok((header, nal)) = data.get() else {
                return;
            };

            if let Some(stats) = &mut *STATISTICS_MANAGER.lock() {
                stats.report_video_packet_received(header.timestamp);
            }

            if header.is_idr {
                stream_corrupted = false;
            } else if data.had_packet_loss() {
                stream_corrupted = true;
                if let Some(sender) = &mut *CONTROL_SENDER.lock() {
                    sender.send(&ClientControlPacket::RequestIdr).ok();
                }
                warn!("Network dropped video packet");
            }

            if !stream_corrupted || !settings.connection.avoid_video_glitching {
                if !decoder::push_nal(header.timestamp, nal) {
                    stream_corrupted = true;
                    if let Some(sender) = &mut *CONTROL_SENDER.lock() {
                        sender.send(&ClientControlPacket::RequestIdr).ok();
                    }
                    warn!("Dropped video packet. Reason: Decoder saturation")
                }
            } else {
                if let Some(sender) = &mut *CONTROL_SENDER.lock() {
                    sender.send(&ClientControlPacket::RequestIdr).ok();
                }
                warn!("Dropped video packet. Reason: Waiting for IDR frame")
            }
        }
    });

    let game_audio_thread = if let Switch::Enabled(config) = settings.audio.game_audio {
        let device = AudioDevice::new_output(None, None).to_con()?;

        thread::spawn(move || {
            alvr_common::show_err(audio::play_audio_loop(
                Arc::clone(&IS_STREAMING),
                device,
                2,
                game_audio_sample_rate,
                config.buffering,
                game_audio_receiver,
            ));
        })
    } else {
        thread::spawn(|| ())
    };

    let microphone_thread = if matches!(settings.audio.microphone, Switch::Enabled(_)) {
        let device = AudioDevice::new_input(None).to_con()?;

        let microphone_sender = stream_socket.request_stream(AUDIO);

<<<<<<< HEAD
        while IS_STREAMING.value() {
            // 每60s执行一次，更新hmd的电池状态
            if battery_poll_deadline < Instant::now() {
                let new_hmd_battery_status = battery_manager.status();

                if new_hmd_battery_status != previous_hmd_battery_status {
                    if let Some(sender) = &*CONTROL_CHANNEL_SENDER.lock() {
                        sender
                            .send(ClientControlPacket::Battery(crate::BatteryPacket {
                                device_id: *alvr_common::HEAD_ID,
                                gauge_value: new_hmd_battery_status.0,
                                is_plugged: new_hmd_battery_status.1,
                            }))
                            .ok();

                        previous_hmd_battery_status = new_hmd_battery_status;
=======
        thread::spawn(move || {
            while IS_STREAMING.value() {
                match audio::record_audio_blocking(
                    Arc::clone(&IS_STREAMING),
                    microphone_sender.clone(),
                    &device,
                    1,
                    false,
                ) {
                    Ok(()) => break,
                    Err(e) => {
                        error!("Audio record error: {e}");

                        continue;
>>>>>>> 8692c945
                    }
                }
            }
        })
    } else {
        thread::spawn(|| ())
    };

<<<<<<< HEAD
            thread::sleep(Duration::from_millis(500));
        }
    });

    // 每隔1s通过负责控制的TCP连接发送一条KeepAlive消息，如果Server断开则loop退出
    let keepalive_sender_thread = thread::spawn(move || {
        let mut deadline = Instant::now();
=======
    let haptics_receive_thread = thread::spawn(move || {
>>>>>>> 8692c945
        while IS_STREAMING.value() {
            let data = match haptics_receiver.recv(STREAMING_RECV_TIMEOUT) {
                Ok(packet) => packet,
                Err(ConnectionError::TryAgain(_)) => continue,
                Err(ConnectionError::Other(_)) => return,
            };
            let Ok(haptics) = data.get_header() else {
                return;
            };

            EVENT_QUEUE.lock().push_back(ClientCoreEvent::Haptics {
                device_id: haptics.device_id,
                duration: haptics.duration,
                frequency: haptics.frequency,
                amplitude: haptics.amplitude,
            });
        }
    });

    let control_send_thread = thread::spawn(move || {
        let mut keepalive_deadline = Instant::now();

        #[cfg(target_os = "android")]
        let battery_manager = platform::android::BatteryManager::new();
        #[cfg(target_os = "android")]
        let mut battery_deadline = Instant::now();

        while IS_STREAMING.value() && IS_RESUMED.value() && IS_ALIVE.value() {
            if let (Ok(packet), Some(sender)) = (
                log_channel_receiver.recv_timeout(STREAMING_RECV_TIMEOUT),
                &mut *CONTROL_SENDER.lock(),
            ) {
                if let Err(e) = sender.send(&packet) {
                    info!("Server disconnected. Cause: {e:?}");
                    set_hud_message(SERVER_DISCONNECTED_MESSAGE);

                    break;
                }
            }

            if Instant::now() > keepalive_deadline {
                if let Some(sender) = &mut *CONTROL_SENDER.lock() {
                    sender.send(&ClientControlPacket::KeepAlive).ok();

                    keepalive_deadline = Instant::now() + KEEPALIVE_INTERVAL;
                }
            }

            #[cfg(target_os = "android")]
            if Instant::now() > battery_deadline {
                let (gauge_value, is_plugged) = battery_manager.status();
                if let Some(sender) = &mut *CONTROL_SENDER.lock() {
                    sender
                        .send(&ClientControlPacket::Battery(crate::BatteryPacket {
                            device_id: *alvr_common::HEAD_ID,
                            gauge_value,
                            is_plugged,
                        }))
                        .ok();
                }

                battery_deadline = Instant::now() + Duration::from_secs(5);
            }
        }

        if let Some(notifier) = &*DISCONNECT_SERVER_NOTIFIER.lock() {
            notifier.send(()).ok();
        }
    });

    let control_receive_thread = thread::spawn(move || {
        while IS_STREAMING.value() {
            let maybe_packet = control_receiver.recv(STREAMING_RECV_TIMEOUT);

            match maybe_packet {
                Ok(ServerControlPacket::InitializeDecoder(config)) => {
                    decoder::create_decoder(config);
                }
                Ok(ServerControlPacket::Restarting) => {
                    info!("{SERVER_RESTART_MESSAGE}");
                    set_hud_message(SERVER_RESTART_MESSAGE);
                    if let Some(notifier) = &*DISCONNECT_SERVER_NOTIFIER.lock() {
                        notifier.send(()).ok();
                    }

                    return;
                }
                Ok(_) => (),
                Err(ConnectionError::TryAgain(_)) => continue,
                Err(e) => {
                    info!("{SERVER_DISCONNECTED_MESSAGE} Cause: {e}");
                    set_hud_message(SERVER_DISCONNECTED_MESSAGE);
                    if let Some(notifier) = &*DISCONNECT_SERVER_NOTIFIER.lock() {
                        notifier.send(()).ok();
                    }

                    return;
                }
            }
        }
    });

    let stream_receive_thread = thread::spawn(move || {
        while IS_STREAMING.value() {
            let res = stream_socket.recv();
            match res {
                Ok(()) => (),
                Err(ConnectionError::TryAgain(_)) => continue,
                Err(e) => {
                    info!("Client disconnected. Cause: {e}");
                    set_hud_message(SERVER_DISCONNECTED_MESSAGE);
                    if let Some(notifier) = &*DISCONNECT_SERVER_NOTIFIER.lock() {
                        notifier.send(()).ok();
                    }

                    return;
                }
            }
        }
    });

    // Block here
    disconnect_receiver.recv().ok();

    IS_STREAMING.set(false);
    *CONTROL_SENDER.lock() = None;
    *LOG_CHANNEL_SENDER.lock() = None;
    *TRACKING_SENDER.lock() = None;
    *STATISTICS_SENDER.lock() = None;

    EVENT_QUEUE
        .lock()
        .push_back(ClientCoreEvent::StreamingStopped);

    #[cfg(target_os = "android")]
    {
        *crate::decoder::DECODER_SINK.lock() = None;
        *crate::decoder::DECODER_SOURCE.lock() = None;
    }

    video_receive_thread.join().ok();
    game_audio_thread.join().ok();
    microphone_thread.join().ok();
    haptics_receive_thread.join().ok();
    control_send_thread.join().ok();
    control_receive_thread.join().ok();
    stream_receive_thread.join().ok();

    Ok(())
}<|MERGE_RESOLUTION|>--- conflicted
+++ resolved
@@ -86,21 +86,11 @@
 pub fn connection_lifecycle_loop(
     recommended_view_resolution: UVec2,
     supported_refresh_rates: Vec<f32>,
-<<<<<<< HEAD
-) -> IntResult {
+) {
     // 设置初始化hud信息
     set_hud_message(INITIAL_MESSAGE);
 
-    loop {
-        // 如果IS_ALIVE.value()为false则中断
-        check_interrupt!(IS_ALIVE.value());
-
-=======
-) {
-    set_hud_message(INITIAL_MESSAGE);
-
     while IS_ALIVE.value() {
->>>>>>> 8692c945
         if IS_RESUMED.value() {
             if let Err(e) =
                 connection_pipeline(recommended_view_resolution, supported_refresh_rates.clone())
@@ -120,27 +110,15 @@
 fn connection_pipeline(
     recommended_view_resolution: UVec2,
     supported_refresh_rates: Vec<f32>,
-<<<<<<< HEAD
-) -> IntResult {
-    let runtime = Runtime::new().map_err(to_int_e!())?;
-
+) -> ConResult {
     // 建立TCP连接后，得到流以及对端ip，对端即server端
     let (mut proto_control_socket, server_ip) = {
         let config = Config::load();
         // 广播socket，用UDP
-        let announcer_socket = AnnouncerSocket::new(&config.hostname).map_err(to_int_e!())?;
+        let announcer_socket = AnnouncerSocket::new(&config.hostname).to_con()?;
         // 监听socket，用TCP
-        let listener_socket = runtime
-            .block_on(alvr_sockets::get_server_listener())
-            .map_err(to_int_e!())?;
-=======
-) -> ConResult {
-    let (mut proto_control_socket, server_ip) = {
-        let config = Config::load();
-        let announcer_socket = AnnouncerSocket::new(&config.hostname).to_con()?;
         let listener_socket =
             alvr_sockets::get_server_listener(HANDSHAKE_ACTION_TIMEOUT).to_con()?;
->>>>>>> 8692c945
 
         loop {
             if !IS_ALIVE.value() {
@@ -160,32 +138,15 @@
                 return Ok(());
             }
 
-<<<<<<< HEAD
             // 建立TCP连接后，得到流以及对端ip
-            let maybe_pair = runtime.block_on(async {
-                tokio::select! {
-                    maybe_pair = ProtoControlSocket::connect_to(PeerType::Server(&listener_socket)) => {
-                        maybe_pair.map_err(to_int_e!())
-                    },
-                    _ = time::sleep(DISCOVERY_RETRY_PAUSE) => Err(InterruptibleError::Interrupted)
-                }
-            });
-
-            if let Ok(pair) = maybe_pair {
-=======
             if let Ok(pair) = ProtoControlSocket::connect_to(
                 DISCOVERY_RETRY_PAUSE,
                 PeerType::Server(&listener_socket),
             ) {
->>>>>>> 8692c945
                 break pair;
             }
         }
     };
-
-<<<<<<< HEAD
-    // 麦克风采样率
-=======
     let (disconnect_sender, disconnect_receiver) = mpsc::channel();
     *DISCONNECT_SERVER_NOTIFIER.lock() = Some(disconnect_sender);
 
@@ -196,37 +157,12 @@
         }
     }
     let _connection_drop_guard = DropGuard;
-
->>>>>>> 8692c945
+     // 麦克风采样率
     let microphone_sample_rate = AudioDevice::new_input(None)
         .unwrap()
         .input_sample_rate()
         .unwrap();
-
-<<<<<<< HEAD
     // 利用已建立的TCP连接发送一些信息，比如展示名称、服务端ip、默认分辨率、支持的刷新率、麦克风采样率等等
-    runtime
-        .block_on(
-            proto_control_socket.send(&ClientConnectionResult::ConnectionAccepted {
-                client_protocol_id: alvr_common::protocol_id(),
-                display_name: platform::device_model(),
-                server_ip,
-                streaming_capabilities: Some(VideoStreamingCapabilities {
-                    default_view_resolution: recommended_view_resolution,
-                    supported_refresh_rates,
-                    microphone_sample_rate,
-                }),
-            }),
-        )
-        .map_err(to_int_e!())?;
-
-    let config_packet = runtime.block_on(async {
-        tokio::select! {
-            res = proto_control_socket.recv::<StreamConfigPacket>() => res.map_err(to_int_e!()),
-            _ = time::sleep(Duration::from_secs(1)) => int_fmt_e!("Timeout waiting for stream config"),
-        }
-    })?;
-=======
     proto_control_socket
         .send(&ClientConnectionResult::ConnectionAccepted {
             client_protocol_id: alvr_common::protocol_id(),
@@ -241,8 +177,6 @@
         .to_con()?;
     let config_packet =
         proto_control_socket.recv::<StreamConfigPacket>(HANDSHAKE_ACTION_TIMEOUT)?;
->>>>>>> 8692c945
-
 
     let settings = {
         let mut session_desc = SessionConfig::default();
@@ -285,24 +219,11 @@
         },
     ));
 
-<<<<<<< HEAD
-
-    let (mut control_sender, mut control_receiver) = proto_control_socket.split();
-
-    match runtime.block_on(async {
-        tokio::select! {
-            res = control_receiver.recv() => res,
-            _ = time::sleep(Duration::from_secs(1)) => fmt_e!("Timeout"),
-        }
-    }) {
-
-=======
     let (mut control_sender, mut control_receiver) = proto_control_socket
         .split(STREAMING_RECV_TIMEOUT)
         .to_con()?;
 
     match control_receiver.recv(HANDSHAKE_ACTION_TIMEOUT) {
->>>>>>> 8692c945
         Ok(ServerControlPacket::StartStream) => {
             info!("Stream starting");
             set_hud_message(STREAM_STARTING_MESSAGE);
@@ -327,14 +248,8 @@
         }
     }
 
-<<<<<<< HEAD
-// StreamSocketBuilder对象里面包含流端口号、协议是TCP/UDP、发送接收的buf字节数
-    let listen_for_server_future = StreamSocketBuilder::listen_for_server(
-
-=======
     let stream_socket_builder = StreamSocketBuilder::listen_for_server(
         Duration::from_secs(1),
->>>>>>> 8692c945
         settings.connection.stream_port,
         settings.connection.stream_protocol,
         settings.connection.client_send_buffer_bytes,
@@ -342,41 +257,18 @@
     )
     .to_con()?;
 
-<<<<<<< HEAD
-
-    if let Err(e) = runtime.block_on(control_sender.send(&ClientControlPacket::StreamReady)) {
-        info!("Server disconnected. Cause: {e}");
-=======
     if let Err(e) = control_sender.send(&ClientControlPacket::StreamReady) {
         info!("Server disconnected. Cause: {e:?}");
->>>>>>> 8692c945
         set_hud_message(SERVER_DISCONNECTED_MESSAGE);
         return Ok(());
     }
-
-<<<<<<< HEAD
-
-    let accept_from_server_future = stream_socket_builder.accept_from_server(
-        server_ip,
-        settings.connection.stream_port,
-        settings.connection.packet_size as _,
-    );
     // 主动和server建立流连接，返回stream_socket
-    let stream_socket = runtime.block_on(async {
-        tokio::select! {
-            res = accept_from_server_future => res.map_err(to_int_e!()),
-            _ = time::sleep(Duration::from_secs(2)) => int_fmt_e!("Timeout while setting up streams")
-        }
-    })?;
-    let stream_socket = Arc::new(stream_socket);
-=======
     let mut stream_socket = stream_socket_builder.accept_from_server(
         server_ip,
         settings.connection.stream_port,
         settings.connection.packet_size as _,
         HANDSHAKE_ACTION_TIMEOUT,
     )?;
->>>>>>> 8692c945
 
     info!("Connected to server");
     {
@@ -387,55 +279,13 @@
         config.options = settings.video.mediacodec_extra_options;
     }
 
-<<<<<<< HEAD
-
-    let tracking_sender = stream_socket.request_stream(TRACKING);
-    let statistics_sender = stream_socket.request_stream(STATISTICS);
-=======
->>>>>>> 8692c945
     let mut video_receiver =
         stream_socket.subscribe_to_stream::<VideoPacketHeader>(VIDEO, MAX_UNREAD_PACKETS);
     let game_audio_receiver = stream_socket.subscribe_to_stream(AUDIO, MAX_UNREAD_PACKETS);
     let tracking_sender = stream_socket.request_stream(TRACKING);
     let mut haptics_receiver =
-<<<<<<< HEAD
-        runtime.block_on(stream_socket.subscribe_to_stream::<Haptics>(HAPTICS));
-
-
-    // 游戏声音loop
-    let game_audio_loop: BoxFuture<_> = if let Switch::Enabled(config) = settings.audio.game_audio {
-        let device = AudioDevice::new_output(None, None).map_err(to_int_e!())?;
-
-        let game_audio_receiver = runtime.block_on(stream_socket.subscribe_to_stream(AUDIO));
-        Box::pin(audio::play_audio_loop(
-            device,
-            2,
-            game_audio_sample_rate,
-            config.buffering,
-            game_audio_receiver,
-        ))
-    } else {
-        Box::pin(future::pending())
-    };
-
-    // 麦克风loop
-    let microphone_loop: BoxFuture<_> = if matches!(settings.audio.microphone, Switch::Enabled(_)) {
-        let device = AudioDevice::new_input(None).map_err(to_int_e!())?;
-
-        let microphone_sender = stream_socket.request_stream(AUDIO);
-        Box::pin(audio::record_audio_loop(
-            device,
-            1,
-            false,
-            microphone_sender,
-        ))
-    } else {
-        Box::pin(future::pending())
-    };
-=======
         stream_socket.subscribe_to_stream::<Haptics>(HAPTICS, MAX_UNREAD_PACKETS);
     let statistics_sender = stream_socket.request_stream(STATISTICS);
->>>>>>> 8692c945
 
     // Important: To make sure this is successfully unset when stopping streaming, the rest of the
     // function MUST be infallible
@@ -519,24 +369,6 @@
 
         let microphone_sender = stream_socket.request_stream(AUDIO);
 
-<<<<<<< HEAD
-        while IS_STREAMING.value() {
-            // 每60s执行一次，更新hmd的电池状态
-            if battery_poll_deadline < Instant::now() {
-                let new_hmd_battery_status = battery_manager.status();
-
-                if new_hmd_battery_status != previous_hmd_battery_status {
-                    if let Some(sender) = &*CONTROL_CHANNEL_SENDER.lock() {
-                        sender
-                            .send(ClientControlPacket::Battery(crate::BatteryPacket {
-                                device_id: *alvr_common::HEAD_ID,
-                                gauge_value: new_hmd_battery_status.0,
-                                is_plugged: new_hmd_battery_status.1,
-                            }))
-                            .ok();
-
-                        previous_hmd_battery_status = new_hmd_battery_status;
-=======
         thread::spawn(move || {
             while IS_STREAMING.value() {
                 match audio::record_audio_blocking(
@@ -551,7 +383,6 @@
                         error!("Audio record error: {e}");
 
                         continue;
->>>>>>> 8692c945
                     }
                 }
             }
@@ -560,17 +391,7 @@
         thread::spawn(|| ())
     };
 
-<<<<<<< HEAD
-            thread::sleep(Duration::from_millis(500));
-        }
-    });
-
-    // 每隔1s通过负责控制的TCP连接发送一条KeepAlive消息，如果Server断开则loop退出
-    let keepalive_sender_thread = thread::spawn(move || {
-        let mut deadline = Instant::now();
-=======
     let haptics_receive_thread = thread::spawn(move || {
->>>>>>> 8692c945
         while IS_STREAMING.value() {
             let data = match haptics_receiver.recv(STREAMING_RECV_TIMEOUT) {
                 Ok(packet) => packet,
