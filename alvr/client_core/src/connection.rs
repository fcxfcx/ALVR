#![allow(clippy::if_same_then_else)]

use crate::{
    decoder::{self, DECODER_INIT_CONFIG},
    platform,
    sockets::AnnouncerSocket,
    statistics::StatisticsManager,
    storage::Config,
    ClientCoreEvent, EVENT_QUEUE, IS_ALIVE, IS_RESUMED, IS_STREAMING, STATISTICS_MANAGER,
};
use alvr_audio::AudioDevice;
use alvr_common::{
    glam::UVec2,
    once_cell::sync::Lazy,
    parking_lot::{Mutex, RwLock},
    prelude::*,
    ALVR_VERSION,
};
use alvr_packets::{
    ClientConnectionResult, ClientControlPacket, ClientStatistics, Haptics, ServerControlPacket,
    StreamConfigPacket, Tracking, VideoPacketHeader, VideoStreamingCapabilities, AUDIO, HAPTICS,
    STATISTICS, TRACKING, VIDEO,
};
use alvr_session::{settings_schema::Switch, SessionConfig};
use alvr_sockets::{
    spawn_cancelable, PeerType, ProtoControlSocket, ReceiverBuffer, StreamSender,
    StreamSocketBuilder,
};
use futures::future::BoxFuture;
use serde_json as json;
use std::{
    collections::HashMap,
    future,
    sync::{mpsc, Arc},
    thread,
    time::{Duration, Instant},
};
use tokio::{runtime::Runtime, sync::Notify, time};

#[cfg(target_os = "android")]
use crate::audio;
#[cfg(not(target_os = "android"))]
use alvr_audio as audio;

const INITIAL_MESSAGE: &str = concat!(
    "Searching for streamer...\n",
    "Open ALVR on your PC then click \"Trust\"\n",
    "next to the client entry",
);
const NETWORK_UNREACHABLE_MESSAGE: &str = "Cannot connect to the internet";
// const INCOMPATIBLE_VERSIONS_MESSAGE: &str = concat!(
//     "Streamer and client have\n",
//     "incompatible types.\n",
//     "Please update either the app\n",
//     "on the PC or on the headset",
// );
const STREAM_STARTING_MESSAGE: &str = "The stream will begin soon\nPlease wait...";
const SERVER_RESTART_MESSAGE: &str = "The streamer is restarting\nPlease wait...";
const SERVER_DISCONNECTED_MESSAGE: &str = "The streamer has disconnected.";

const DISCOVERY_RETRY_PAUSE: Duration = Duration::from_millis(500);
const RETRY_CONNECT_MIN_INTERVAL: Duration = Duration::from_secs(1);
const NETWORK_KEEPALIVE_INTERVAL: Duration = Duration::from_secs(1);
const CONNECTION_RETRY_INTERVAL: Duration = Duration::from_secs(1);

static DISCONNECT_SERVER_NOTIFIER: Lazy<Notify> = Lazy::new(Notify::new);

pub static CONNECTION_RUNTIME: Lazy<RwLock<Option<Runtime>>> = Lazy::new(|| RwLock::new(None));
pub static TRACKING_SENDER: Lazy<Mutex<Option<StreamSender<Tracking>>>> =
    Lazy::new(|| Mutex::new(None));
pub static STATISTICS_SENDER: Lazy<Mutex<Option<StreamSender<ClientStatistics>>>> =
    Lazy::new(|| Mutex::new(None));

// Note: the ControlSocketSender cannot be shared directly. this is because it is used inside the
// logging callback and that could lead to double lock.
pub static CONTROL_CHANNEL_SENDER: Lazy<Mutex<Option<mpsc::Sender<ClientControlPacket>>>> =
    Lazy::new(|| Mutex::new(None));

// 记录hud信息
fn set_hud_message(message: &str) {
    let message = format!(
        "ALVR v{}\nhostname: {}\nIP: {}\n\n{message}",
        *ALVR_VERSION,
        Config::load().hostname,
        platform::local_ip(),
    );

    EVENT_QUEUE
        .lock()
        .push_back(ClientCoreEvent::UpdateHudMessage(message));
}

pub fn connection_lifecycle_loop(
    recommended_view_resolution: UVec2,
    supported_refresh_rates: Vec<f32>,
) -> IntResult {
    // 设置初始化hud信息
    set_hud_message(INITIAL_MESSAGE);

    loop {
        // 如果IS_ALIVE.value()为false则中断
        check_interrupt!(IS_ALIVE.value());

        if IS_RESUMED.value() {
            if let Err(e) =
                connection_pipeline(recommended_view_resolution, supported_refresh_rates.clone())
            {
                match e {
                    InterruptibleError::Interrupted => return Ok(()),
                    InterruptibleError::Other(_) => {
                        let message =
                            format!("Connection error:\n{e}\nCheck the PC for more details");
                        error!("{message}");
                        set_hud_message(&message);
                    }
                }
            }
        } else {
            debug!("Skip try connection because the device is sleeping");
        }

        thread::sleep(CONNECTION_RETRY_INTERVAL);
    }
}

fn connection_pipeline(
    recommended_view_resolution: UVec2,
    supported_refresh_rates: Vec<f32>,
) -> IntResult {
    let runtime = Runtime::new().map_err(to_int_e!())?;

    // 建立TCP连接后，得到流以及对端ip，对端即server端
    let (mut proto_control_socket, server_ip) = {
        let config = Config::load();
        // 广播socket，用UDP
        let announcer_socket = AnnouncerSocket::new(&config.hostname).map_err(to_int_e!())?;
        // 监听socket，用TCP
        let listener_socket = runtime
            .block_on(alvr_sockets::get_server_listener())
            .map_err(to_int_e!())?;

        loop {
            check_interrupt!(IS_ALIVE.value());

            // UDP广播信息
            if let Err(e) = announcer_socket.broadcast() {
                warn!("Broadcast error: {e}");

                set_hud_message(NETWORK_UNREACHABLE_MESSAGE);

                thread::sleep(RETRY_CONNECT_MIN_INTERVAL);

                set_hud_message(INITIAL_MESSAGE);

                return Ok(());
            }

            // 建立TCP连接后，得到流以及对端ip
            let maybe_pair = runtime.block_on(async {
                tokio::select! {
                    maybe_pair = ProtoControlSocket::connect_to(PeerType::Server(&listener_socket)) => {
                        maybe_pair.map_err(to_int_e!())
                    },
                    _ = time::sleep(DISCOVERY_RETRY_PAUSE) => Err(InterruptibleError::Interrupted)
                }
            });

            if let Ok(pair) = maybe_pair {
                break pair;
            }
        }
    };

    // 麦克风采样率
    let microphone_sample_rate = AudioDevice::new_input(None)
        .unwrap()
        .input_sample_rate()
        .unwrap();

    // 利用已建立的TCP连接发送一些信息，比如展示名称、服务端ip、默认分辨率、支持的刷新率、麦克风采样率等等
    runtime
        .block_on(
            proto_control_socket.send(&ClientConnectionResult::ConnectionAccepted {
                client_protocol_id: alvr_common::protocol_id(),
                display_name: platform::device_model(),
                server_ip,
                streaming_capabilities: Some(VideoStreamingCapabilities {
                    default_view_resolution: recommended_view_resolution,
                    supported_refresh_rates,
                    microphone_sample_rate,
                }),
            }),
        )
        .map_err(to_int_e!())?;
<<<<<<< HEAD

    // 阻塞读得到系统流配置包
    let config_packet = runtime
        .block_on(proto_control_socket.recv::<StreamConfigPacket>())
        .map_err(to_int_e!())?;

    runtime
        .block_on(stream_pipeline(
            proto_control_socket,
            config_packet,
            server_ip,
            decoder_guard,
        ))
        .map_err(to_int_e!())
}

async fn stream_pipeline(
    proto_socket: ProtoControlSocket,
    stream_config: StreamConfigPacket,
    server_ip: IpAddr,
    decoder_guard: Arc<Mutex<()>>,
) -> StrResult {
    // settings对象里保存了之前server发过来的流配置信息
=======
    let config_packet = runtime.block_on(async {
        tokio::select! {
            res = proto_control_socket.recv::<StreamConfigPacket>() => res.map_err(to_int_e!()),
            _ = time::sleep(Duration::from_secs(1)) => int_fmt_e!("Timeout waiting for stream config"),
        }
    })?;

>>>>>>> 6750c9ea
    let settings = {
        let mut session_desc = SessionConfig::default();
        session_desc
            .merge_from_json(&json::from_str(&config_packet.session).map_err(to_int_e!())?)
            .map_err(to_int_e!())?;
        session_desc.to_settings()
    };


    // 流开始事件保存了一些信息
    let negotiated_config =
        json::from_str::<HashMap<String, json::Value>>(&config_packet.negotiated)
            .map_err(to_int_e!())?;

    let view_resolution = negotiated_config
        .get("view_resolution")
        .and_then(|v| json::from_value(v.clone()).ok())
        .unwrap_or(UVec2::ZERO);
    let refresh_rate_hint = negotiated_config
        .get("refresh_rate_hint")
        .and_then(|v| v.as_f64())
        .unwrap_or(60.0) as f32;
    let game_audio_sample_rate = negotiated_config
        .get("game_audio_sample_rate")
        .and_then(|v| v.as_u64())
        .unwrap_or(44100) as u32;
    let streaming_start_event = ClientCoreEvent::StreamingStarted {
        view_resolution,
        refresh_rate_hint,
        settings: Box::new(settings.clone()),
    };

    *STATISTICS_MANAGER.lock() = Some(StatisticsManager::new(
        settings.connection.statistics_history_size,
        Duration::from_secs_f32(1.0 / refresh_rate_hint),
        if let Switch::Enabled(config) = settings.headset.controllers {
            config.steamvr_pipeline_frames
        } else {
            0.0
        },
    ));

    let (mut control_sender, mut control_receiver) = proto_control_socket.split();

<<<<<<< HEAD
    // 阻塞读
    match control_receiver.recv().await {
        // 开始流
=======
    match runtime.block_on(async {
        tokio::select! {
            res = control_receiver.recv() => res,
            _ = time::sleep(Duration::from_secs(1)) => fmt_e!("Timeout"),
        }
    }) {
>>>>>>> 6750c9ea
        Ok(ServerControlPacket::StartStream) => {
            info!("Stream starting");
            set_hud_message(STREAM_STARTING_MESSAGE);
        }
        // server重启
        Ok(ServerControlPacket::Restarting) => {
            info!("Server restarting");
            set_hud_message(SERVER_RESTART_MESSAGE);
            return Ok(());
        }
        // server断开
        Err(e) => {
            info!("Server disconnected. Cause: {e}");
            set_hud_message(SERVER_DISCONNECTED_MESSAGE);
            return Ok(());
        }
        // 未知包
        _ => {
            info!("Unexpected packet");
            set_hud_message("Unexpected packet");
            return Ok(());
        }
    }

<<<<<<< HEAD
    *STATISTICS_MANAGER.lock() = Some(StatisticsManager::new(
        settings.connection.statistics_history_size as _,
        Duration::from_secs_f32(1.0 / refresh_rate_hint),
        if let Switch::Enabled(config) = settings.headset.controllers {
            config.steamvr_pipeline_frames
        } else {
            0.0
        },
    ));

    // StreamSocketBuilder对象里面包含流端口号、协议是TCP/UDP、发送接收的buf字节数
    let stream_socket_builder = StreamSocketBuilder::listen_for_server(
=======
    let listen_for_server_future = StreamSocketBuilder::listen_for_server(
>>>>>>> 6750c9ea
        settings.connection.stream_port,
        settings.connection.stream_protocol,
        settings.connection.client_send_buffer_bytes,
        settings.connection.client_recv_buffer_bytes,
    );
    let stream_socket_builder = runtime.block_on(async {
        tokio::select! {
            res = listen_for_server_future => res.map_err(to_int_e!()),
            _ = time::sleep(Duration::from_secs(1)) => int_fmt_e!("Timeout while binding stream socket"),
        }
    })?;

<<<<<<< HEAD
    // 通过TCP控制连接发送StreamReady消息
    if let Err(e) = control_sender
        .lock()
        .await
        .send(&ClientControlPacket::StreamReady)
        .await
    {
=======
    if let Err(e) = runtime.block_on(control_sender.send(&ClientControlPacket::StreamReady)) {
>>>>>>> 6750c9ea
        info!("Server disconnected. Cause: {e}");
        set_hud_message(SERVER_DISCONNECTED_MESSAGE);
        return Ok(());
    }

<<<<<<< HEAD
    // 主动和server建立流连接，返回stream_socket
    let stream_socket = tokio::select! {
        res = stream_socket_builder.accept_from_server(
            server_ip,
            settings.connection.stream_port,
            settings.connection.packet_size as _
        ) => res?,
        _ = time::sleep(Duration::from_secs(5)) => {
            return fmt_e!("Timeout while setting up streams");
=======
    let accept_from_server_future = stream_socket_builder.accept_from_server(
        server_ip,
        settings.connection.stream_port,
        settings.connection.packet_size as _,
    );
    let stream_socket = runtime.block_on(async {
        tokio::select! {
            res = accept_from_server_future => res.map_err(to_int_e!()),
            _ = time::sleep(Duration::from_secs(2)) => int_fmt_e!("Timeout while setting up streams")
>>>>>>> 6750c9ea
        }
    })?;
    let stream_socket = Arc::new(stream_socket);

    info!("Connected to server");

<<<<<<< HEAD
    // create this before initializing the stream on cpp side
    // control_channel_sender和control_channel_receiver用来在异步任务间通信
    let (control_channel_sender, mut control_channel_receiver) = tmpsc::unbounded_channel();
    *CONTROL_CHANNEL_SENDER.lock() = Some(control_channel_sender);

    // 初始化编码器配置
=======
>>>>>>> 6750c9ea
    {
        let config = &mut *DECODER_INIT_CONFIG.lock();

        config.max_buffering_frames = settings.video.max_buffering_frames;
        config.buffering_history_weight = settings.video.buffering_history_weight;
        config.options = settings.video.mediacodec_extra_options;
    }

<<<<<<< HEAD
    // 循环阻塞读data_receiver，收到hmd的tracking追踪信息后直接通过socket_sender转发给server
    let tracking_send_loop = {
        // 通过stream_socket获得socket_sender对象
        let mut socket_sender = stream_socket.request_stream(TRACKING).await?;
        async move {
            let (data_sender, mut data_receiver) = tmpsc::unbounded_channel();
            *TRACKING_SENDER.lock() = Some(data_sender);

            while let Some(tracking) = data_receiver.recv().await {
                socket_sender.send(&tracking, vec![]).await.ok();

                // Note: this is not the best place to report the acquired input. Instead it should
                // be done as soon as possible (or even just before polling the input). Instead this
                // is reported late to partially compensate for lack of network latency measurement,
                // so the server can just use total_pipeline_latency as the postTimeoffset.
                // This hack will be removed once poseTimeOffset can be calculated more accurately.
                if let Some(stats) = &mut *STATISTICS_MANAGER.lock() {
                    stats.report_input_acquired(tracking.target_timestamp);
                }
            }
=======
    let tracking_sender = stream_socket.request_stream(TRACKING);
    let statistics_sender = stream_socket.request_stream(STATISTICS);
    let mut video_receiver =
        runtime.block_on(stream_socket.subscribe_to_stream::<VideoPacketHeader>(VIDEO));
    let mut haptics_receiver =
        runtime.block_on(stream_socket.subscribe_to_stream::<Haptics>(HAPTICS));
>>>>>>> 6750c9ea

    let game_audio_loop: BoxFuture<_> = if let Switch::Enabled(config) = settings.audio.game_audio {
        let device = AudioDevice::new_output(None, None).map_err(to_int_e!())?;

<<<<<<< HEAD
    // 循环阻塞读data_receiver，收到hmd的Statistics统计信息后直接通过socket_sender转发给server
    let statistics_send_loop = {
        let mut socket_sender = stream_socket.request_stream(STATISTICS).await?;
        async move {
            let (data_sender, mut data_receiver) = tmpsc::unbounded_channel();
            *STATISTICS_SENDER.lock() = Some(data_sender);
=======
        let game_audio_receiver = runtime.block_on(stream_socket.subscribe_to_stream(AUDIO));
        Box::pin(audio::play_audio_loop(
            device,
            2,
            game_audio_sample_rate,
            config.buffering,
            game_audio_receiver,
        ))
    } else {
        Box::pin(future::pending())
    };
>>>>>>> 6750c9ea

    let microphone_loop: BoxFuture<_> = if matches!(settings.audio.microphone, Switch::Enabled(_)) {
        let device = AudioDevice::new_input(None).map_err(to_int_e!())?;

        let microphone_sender = stream_socket.request_stream(AUDIO);
        Box::pin(audio::record_audio_loop(
            device,
            1,
            false,
            microphone_sender,
        ))
    } else {
        Box::pin(future::pending())
    };

    // Important: To make sure this is successfully unset when stopping streaming, the rest of the
    // function MUST be infallible
    IS_STREAMING.set(true);
    *CONNECTION_RUNTIME.write() = Some(runtime);
    *TRACKING_SENDER.lock() = Some(tracking_sender);
    *STATISTICS_SENDER.lock() = Some(statistics_sender);

<<<<<<< HEAD
    // 接收视频流的loop
    let video_receive_loop = {
        let mut receiver = stream_socket
            .subscribe_to_stream::<VideoPacketHeader>(VIDEO)
            .await?;
        async move {
            let _decoder_guard = decoder_guard.lock().await;

            // close stream on Drop (manual disconnection or execution canceling)
            struct StreamCloseGuard;

            impl Drop for StreamCloseGuard {
                fn drop(&mut self) {
                    EVENT_QUEUE
                        .lock()
                        .push_back(ClientCoreEvent::StreamingStopped);
=======
    let (control_channel_sender, control_channel_receiver) = mpsc::channel();
    *CONTROL_CHANNEL_SENDER.lock() = Some(control_channel_sender);
>>>>>>> 6750c9ea

    EVENT_QUEUE.lock().push_back(streaming_start_event);

    let video_receive_thread = thread::spawn(move || {
        let mut receiver_buffer = ReceiverBuffer::new();
        let mut stream_corrupted = false;
        loop {
            if let Some(runtime) = &*CONNECTION_RUNTIME.read() {
                let res = runtime.block_on(async {
                    tokio::select! {
                        res = video_receiver.recv_buffer(&mut receiver_buffer) => Some(res),
                        _ = time::sleep(Duration::from_millis(500)) => None,
                    }
                });

                match res {
                    Some(Ok(())) => (),
                    Some(Err(_)) => return,
                    None => continue,
                }
            } else {
                return;
            }

            let Ok((header, nal)) = receiver_buffer.get() else {
                return
            };

<<<<<<< HEAD
            // 接收的缓冲区
            let mut receiver_buffer = ReceiverBuffer::new();

            let mut stream_corrupted = false;

            loop {
                // 从receiver缓冲区中获取信息
                receiver.recv_buffer(&mut receiver_buffer).await?;
                let (header, nal) = receiver_buffer.get()?;

                if !IS_RESUMED.value() {
                    break Ok(());
                }
=======
            if let Some(stats) = &mut *STATISTICS_MANAGER.lock() {
                stats.report_video_packet_received(header.timestamp);
            }
>>>>>>> 6750c9ea

            if header.is_idr {
                stream_corrupted = false;
            } else if receiver_buffer.had_packet_loss() {
                stream_corrupted = true;
                if let Some(sender) = &*CONTROL_CHANNEL_SENDER.lock() {
                    sender.send(ClientControlPacket::RequestIdr).ok();
                }
                warn!("Network dropped video packet");
            }

<<<<<<< HEAD
                // 丢包监测
                if header.is_idr {
                    stream_corrupted = false;
                } else if receiver_buffer.had_packet_loss() {
=======
            if !stream_corrupted || !settings.connection.avoid_video_glitching {
                if !decoder::push_nal(header.timestamp, nal) {
>>>>>>> 6750c9ea
                    stream_corrupted = true;
                    if let Some(sender) = &*CONTROL_CHANNEL_SENDER.lock() {
                        sender.send(ClientControlPacket::RequestIdr).ok();
                    }
                    warn!("Dropped video packet. Reason: Decoder saturation")
                }
            } else {
                warn!("Dropped video packet. Reason: Waiting for IDR frame")
            }
        }
<<<<<<< HEAD
    };

    // 接收触觉流的loop
    let haptics_receive_loop = {
        let mut receiver = stream_socket
            .subscribe_to_stream::<Haptics>(HAPTICS)
            .await?;
        async move {
            loop {
                let haptics = receiver.recv_header_only().await?;

                EVENT_QUEUE.lock().push_back(ClientCoreEvent::Haptics {
                    device_id: haptics.device_id,
                    duration: haptics.duration,
                    frequency: haptics.frequency,
                    amplitude: haptics.amplitude,
                });
            }
        }
    };

    // 游戏声音loop
    let game_audio_loop: BoxFuture<_> = if let Switch::Enabled(config) = settings.audio.game_audio {
        let device = AudioDevice::new_output(None, None).map_err(err!())?;

        let game_audio_receiver = stream_socket.subscribe_to_stream(AUDIO).await?;
        Box::pin(audio::play_audio_loop(
            device,
            2,
            game_audio_sample_rate,
            config.buffering,
            game_audio_receiver,
        ))
    } else {
        Box::pin(future::pending())
    };

    // 麦克风loop
    let microphone_loop: BoxFuture<_> = if matches!(settings.audio.microphone, Switch::Enabled(_)) {
        let device = AudioDevice::new_input(None).map_err(err!())?;
=======
    });

    let haptics_receive_thread = thread::spawn(move || loop {
        let haptics = if let Some(runtime) = &*CONNECTION_RUNTIME.read() {
            let res = runtime.block_on(async {
                tokio::select! {
                    res = haptics_receiver.recv_header_only() => Some(res),
                    _ = time::sleep(Duration::from_millis(500)) => None,
                }
            });
>>>>>>> 6750c9ea

            match res {
                Some(Ok(packet)) => packet,
                Some(Err(_)) => return,
                None => continue,
            }
        } else {
            return;
        };

        EVENT_QUEUE.lock().push_back(ClientCoreEvent::Haptics {
            device_id: haptics.device_id,
            duration: haptics.duration,
            frequency: haptics.frequency,
            amplitude: haptics.amplitude,
        });
    });

    // 开启一个线程用来做事件轮询
    // Poll for events that need a constant thread (mainly for the JNI env)
    #[cfg(target_os = "android")]
    thread::spawn(|| {
        const BATTERY_POLL_INTERVAL: Duration = Duration::from_secs(5);

        let mut previous_hmd_battery_status = (0.0, false);
        let mut battery_poll_deadline = Instant::now();

        let battery_manager = platform::android::BatteryManager::new();

        while IS_STREAMING.value() {
            // 每60s执行一次，更新hmd的电池状态
            if battery_poll_deadline < Instant::now() {
                let new_hmd_battery_status = battery_manager.status();

                if new_hmd_battery_status != previous_hmd_battery_status {
                    if let Some(sender) = &*CONTROL_CHANNEL_SENDER.lock() {
                        sender
                            .send(ClientControlPacket::Battery(crate::BatteryPacket {
                                device_id: *alvr_common::HEAD_ID,
                                gauge_value: new_hmd_battery_status.0,
                                is_plugged: new_hmd_battery_status.1,
                            }))
                            .ok();

                        previous_hmd_battery_status = new_hmd_battery_status;
                    }
                }

                battery_poll_deadline += BATTERY_POLL_INTERVAL;
            }

            thread::sleep(Duration::from_millis(500));
        }
    });

<<<<<<< HEAD
    // 每隔1s通过负责控制的TCP连接发送一条KeepAlive消息，如果Server断开则loop退出
    let keepalive_sender_loop = {
        let control_sender = Arc::clone(&control_sender);
        async move {
            loop {
                let res = control_sender
                    .lock()
                    .await
                    .send(&ClientControlPacket::KeepAlive)
                    .await;
                if let Err(e) = res {
=======
    let keepalive_sender_thread = thread::spawn(move || {
        let mut deadline = Instant::now();
        while IS_STREAMING.value() {
            if let Some(sender) = &*CONTROL_CHANNEL_SENDER.lock() {
                sender.send(ClientControlPacket::KeepAlive).ok();
            }

            deadline += NETWORK_KEEPALIVE_INTERVAL;
            while Instant::now() < deadline && IS_STREAMING.value() {
                thread::sleep(Duration::from_millis(500));
            }
        }
    });

    let control_send_thread = thread::spawn(move || {
        while let Ok(packet) = control_channel_receiver.recv() {
            if let Some(runtime) = &*CONNECTION_RUNTIME.read() {
                if let Err(e) = runtime.block_on(control_sender.send(&packet)) {
>>>>>>> 6750c9ea
                    info!("Server disconnected. Cause: {e}");
                    set_hud_message(SERVER_DISCONNECTED_MESSAGE);
                    DISCONNECT_SERVER_NOTIFIER.notify_waiters();

                    return;
                }
            }
        }
    });

    let control_receive_thread = thread::spawn(move || loop {
        let maybe_packet = if let Some(runtime) = &*CONNECTION_RUNTIME.read() {
            runtime.block_on(async {
                tokio::select! {
                    res = control_receiver.recv() => Some(res),
                    _ = time::sleep(Duration::from_millis(500)) => None,
                }
            })
        } else {
            return;
        };

        match maybe_packet {
            Some(Ok(ServerControlPacket::InitializeDecoder(config))) => {
                decoder::create_decoder(config);
            }
            Some(Ok(ServerControlPacket::Restarting)) => {
                info!("{SERVER_RESTART_MESSAGE}");
                set_hud_message(SERVER_RESTART_MESSAGE);
                DISCONNECT_SERVER_NOTIFIER.notify_waiters();

                return;
            }
            Some(Ok(_)) => (),
            Some(Err(e)) => {
                info!("{SERVER_DISCONNECTED_MESSAGE} Cause: {e}");
                set_hud_message(SERVER_DISCONNECTED_MESSAGE);
                DISCONNECT_SERVER_NOTIFIER.notify_waiters();

                return;
            }
            None => (),
        }
    });

<<<<<<< HEAD
    // 循环阻塞读control_channel_receiver的packet并通过负责控制的TCP连接发给server
    let control_send_loop = async move {
        while let Some(packet) = control_channel_receiver.recv().await {
            control_sender.lock().await.send(&packet).await.ok();
=======
    let receive_loop = async move { stream_socket.receive_loop().await };

    let lifecycle_check_thread = thread::spawn(|| {
        while IS_STREAMING.value() && IS_RESUMED.value() && IS_ALIVE.value() {
            thread::sleep(Duration::from_millis(500));
>>>>>>> 6750c9ea
        }

        DISCONNECT_SERVER_NOTIFIER.notify_waiters();
    });

<<<<<<< HEAD
    // 循环阻塞读server发过来的消息并做处理
    let control_receive_loop = async move {
        loop {
            match control_receiver.recv().await {
                Ok(ServerControlPacket::InitializeDecoder(config)) => {
                    decoder::create_decoder(config);
                }
                Ok(ServerControlPacket::Restarting) => {
                    info!("{SERVER_RESTART_MESSAGE}");
                    set_hud_message(SERVER_RESTART_MESSAGE);
                    break Ok(());
                }
                Ok(_) => (),
                Err(e) => {
                    info!("{SERVER_DISCONNECTED_MESSAGE} Cause: {e}");
                    set_hud_message(SERVER_DISCONNECTED_MESSAGE);
                    break Ok(());
=======
    let res = CONNECTION_RUNTIME.read().as_ref().unwrap().block_on(async {
        // Run many tasks concurrently. Threading is managed by the runtime, for best performance.
        tokio::select! {
            res = spawn_cancelable(receive_loop) => {
                if let Err(e) = res {
                    info!("Server disconnected. Cause: {e}");
>>>>>>> 6750c9ea
                }
                set_hud_message(
                    SERVER_DISCONNECTED_MESSAGE
                );

                Ok(())
            },
            res = spawn_cancelable(game_audio_loop) => res,
            res = spawn_cancelable(microphone_loop) => res,

            _ = DISCONNECT_SERVER_NOTIFIER.notified() => Ok(()),
        }
    });

    IS_STREAMING.set(false);
    *CONNECTION_RUNTIME.write() = None;
    *TRACKING_SENDER.lock() = None;
    *STATISTICS_SENDER.lock() = None;
    *CONTROL_CHANNEL_SENDER.lock() = None;

<<<<<<< HEAD
    // Run many tasks concurrently. Threading is managed by the runtime, for best performance.
    // 所有loop的future异步执行，直到被取消
    tokio::select! {
        res = spawn_cancelable(receive_loop) => {
            if let Err(e) = res {
                info!("Server disconnected. Cause: {e}");
            }
            set_hud_message(
                SERVER_DISCONNECTED_MESSAGE
            );
=======
    EVENT_QUEUE
        .lock()
        .push_back(ClientCoreEvent::StreamingStopped);
>>>>>>> 6750c9ea

    #[cfg(target_os = "android")]
    {
        *crate::decoder::DECODER_ENQUEUER.lock() = None;
        *crate::decoder::DECODER_DEQUEUER.lock() = None;
    }

    video_receive_thread.join().ok();
    haptics_receive_thread.join().ok();
    control_receive_thread.join().ok();
    control_send_thread.join().ok();
    keepalive_sender_thread.join().ok();
    lifecycle_check_thread.join().ok();

    res.map_err(to_int_e!())
}<|MERGE_RESOLUTION|>--- conflicted
+++ resolved
@@ -192,31 +192,7 @@
             }),
         )
         .map_err(to_int_e!())?;
-<<<<<<< HEAD
-
-    // 阻塞读得到系统流配置包
-    let config_packet = runtime
-        .block_on(proto_control_socket.recv::<StreamConfigPacket>())
-        .map_err(to_int_e!())?;
-
-    runtime
-        .block_on(stream_pipeline(
-            proto_control_socket,
-            config_packet,
-            server_ip,
-            decoder_guard,
-        ))
-        .map_err(to_int_e!())
-}
-
-async fn stream_pipeline(
-    proto_socket: ProtoControlSocket,
-    stream_config: StreamConfigPacket,
-    server_ip: IpAddr,
-    decoder_guard: Arc<Mutex<()>>,
-) -> StrResult {
-    // settings对象里保存了之前server发过来的流配置信息
-=======
+
     let config_packet = runtime.block_on(async {
         tokio::select! {
             res = proto_control_socket.recv::<StreamConfigPacket>() => res.map_err(to_int_e!()),
@@ -224,7 +200,7 @@
         }
     })?;
 
->>>>>>> 6750c9ea
+
     let settings = {
         let mut session_desc = SessionConfig::default();
         session_desc
@@ -267,20 +243,16 @@
         },
     ));
 
+
     let (mut control_sender, mut control_receiver) = proto_control_socket.split();
 
-<<<<<<< HEAD
-    // 阻塞读
-    match control_receiver.recv().await {
-        // 开始流
-=======
     match runtime.block_on(async {
         tokio::select! {
             res = control_receiver.recv() => res,
             _ = time::sleep(Duration::from_secs(1)) => fmt_e!("Timeout"),
         }
     }) {
->>>>>>> 6750c9ea
+
         Ok(ServerControlPacket::StartStream) => {
             info!("Stream starting");
             set_hud_message(STREAM_STARTING_MESSAGE);
@@ -305,22 +277,9 @@
         }
     }
 
-<<<<<<< HEAD
-    *STATISTICS_MANAGER.lock() = Some(StatisticsManager::new(
-        settings.connection.statistics_history_size as _,
-        Duration::from_secs_f32(1.0 / refresh_rate_hint),
-        if let Switch::Enabled(config) = settings.headset.controllers {
-            config.steamvr_pipeline_frames
-        } else {
-            0.0
-        },
-    ));
-
-    // StreamSocketBuilder对象里面包含流端口号、协议是TCP/UDP、发送接收的buf字节数
-    let stream_socket_builder = StreamSocketBuilder::listen_for_server(
-=======
+// StreamSocketBuilder对象里面包含流端口号、协议是TCP/UDP、发送接收的buf字节数
     let listen_for_server_future = StreamSocketBuilder::listen_for_server(
->>>>>>> 6750c9ea
+
         settings.connection.stream_port,
         settings.connection.stream_protocol,
         settings.connection.client_send_buffer_bytes,
@@ -333,58 +292,29 @@
         }
     })?;
 
-<<<<<<< HEAD
-    // 通过TCP控制连接发送StreamReady消息
-    if let Err(e) = control_sender
-        .lock()
-        .await
-        .send(&ClientControlPacket::StreamReady)
-        .await
-    {
-=======
+
     if let Err(e) = runtime.block_on(control_sender.send(&ClientControlPacket::StreamReady)) {
->>>>>>> 6750c9ea
         info!("Server disconnected. Cause: {e}");
         set_hud_message(SERVER_DISCONNECTED_MESSAGE);
         return Ok(());
     }
 
-<<<<<<< HEAD
-    // 主动和server建立流连接，返回stream_socket
-    let stream_socket = tokio::select! {
-        res = stream_socket_builder.accept_from_server(
-            server_ip,
-            settings.connection.stream_port,
-            settings.connection.packet_size as _
-        ) => res?,
-        _ = time::sleep(Duration::from_secs(5)) => {
-            return fmt_e!("Timeout while setting up streams");
-=======
+
     let accept_from_server_future = stream_socket_builder.accept_from_server(
         server_ip,
         settings.connection.stream_port,
         settings.connection.packet_size as _,
     );
+    // 主动和server建立流连接，返回stream_socket
     let stream_socket = runtime.block_on(async {
         tokio::select! {
             res = accept_from_server_future => res.map_err(to_int_e!()),
             _ = time::sleep(Duration::from_secs(2)) => int_fmt_e!("Timeout while setting up streams")
->>>>>>> 6750c9ea
         }
     })?;
     let stream_socket = Arc::new(stream_socket);
 
     info!("Connected to server");
-
-<<<<<<< HEAD
-    // create this before initializing the stream on cpp side
-    // control_channel_sender和control_channel_receiver用来在异步任务间通信
-    let (control_channel_sender, mut control_channel_receiver) = tmpsc::unbounded_channel();
-    *CONTROL_CHANNEL_SENDER.lock() = Some(control_channel_sender);
-
-    // 初始化编码器配置
-=======
->>>>>>> 6750c9ea
     {
         let config = &mut *DECODER_INIT_CONFIG.lock();
 
@@ -393,47 +323,19 @@
         config.options = settings.video.mediacodec_extra_options;
     }
 
-<<<<<<< HEAD
-    // 循环阻塞读data_receiver，收到hmd的tracking追踪信息后直接通过socket_sender转发给server
-    let tracking_send_loop = {
-        // 通过stream_socket获得socket_sender对象
-        let mut socket_sender = stream_socket.request_stream(TRACKING).await?;
-        async move {
-            let (data_sender, mut data_receiver) = tmpsc::unbounded_channel();
-            *TRACKING_SENDER.lock() = Some(data_sender);
-
-            while let Some(tracking) = data_receiver.recv().await {
-                socket_sender.send(&tracking, vec![]).await.ok();
-
-                // Note: this is not the best place to report the acquired input. Instead it should
-                // be done as soon as possible (or even just before polling the input). Instead this
-                // is reported late to partially compensate for lack of network latency measurement,
-                // so the server can just use total_pipeline_latency as the postTimeoffset.
-                // This hack will be removed once poseTimeOffset can be calculated more accurately.
-                if let Some(stats) = &mut *STATISTICS_MANAGER.lock() {
-                    stats.report_input_acquired(tracking.target_timestamp);
-                }
-            }
-=======
+
     let tracking_sender = stream_socket.request_stream(TRACKING);
     let statistics_sender = stream_socket.request_stream(STATISTICS);
     let mut video_receiver =
         runtime.block_on(stream_socket.subscribe_to_stream::<VideoPacketHeader>(VIDEO));
     let mut haptics_receiver =
         runtime.block_on(stream_socket.subscribe_to_stream::<Haptics>(HAPTICS));
->>>>>>> 6750c9ea
-
+
+
+    // 游戏声音loop
     let game_audio_loop: BoxFuture<_> = if let Switch::Enabled(config) = settings.audio.game_audio {
         let device = AudioDevice::new_output(None, None).map_err(to_int_e!())?;
 
-<<<<<<< HEAD
-    // 循环阻塞读data_receiver，收到hmd的Statistics统计信息后直接通过socket_sender转发给server
-    let statistics_send_loop = {
-        let mut socket_sender = stream_socket.request_stream(STATISTICS).await?;
-        async move {
-            let (data_sender, mut data_receiver) = tmpsc::unbounded_channel();
-            *STATISTICS_SENDER.lock() = Some(data_sender);
-=======
         let game_audio_receiver = runtime.block_on(stream_socket.subscribe_to_stream(AUDIO));
         Box::pin(audio::play_audio_loop(
             device,
@@ -445,8 +347,8 @@
     } else {
         Box::pin(future::pending())
     };
->>>>>>> 6750c9ea
-
+
+    // 麦克风loop
     let microphone_loop: BoxFuture<_> = if matches!(settings.audio.microphone, Switch::Enabled(_)) {
         let device = AudioDevice::new_input(None).map_err(to_int_e!())?;
 
@@ -468,27 +370,8 @@
     *TRACKING_SENDER.lock() = Some(tracking_sender);
     *STATISTICS_SENDER.lock() = Some(statistics_sender);
 
-<<<<<<< HEAD
-    // 接收视频流的loop
-    let video_receive_loop = {
-        let mut receiver = stream_socket
-            .subscribe_to_stream::<VideoPacketHeader>(VIDEO)
-            .await?;
-        async move {
-            let _decoder_guard = decoder_guard.lock().await;
-
-            // close stream on Drop (manual disconnection or execution canceling)
-            struct StreamCloseGuard;
-
-            impl Drop for StreamCloseGuard {
-                fn drop(&mut self) {
-                    EVENT_QUEUE
-                        .lock()
-                        .push_back(ClientCoreEvent::StreamingStopped);
-=======
     let (control_channel_sender, control_channel_receiver) = mpsc::channel();
     *CONTROL_CHANNEL_SENDER.lock() = Some(control_channel_sender);
->>>>>>> 6750c9ea
 
     EVENT_QUEUE.lock().push_back(streaming_start_event);
 
@@ -517,25 +400,9 @@
                 return
             };
 
-<<<<<<< HEAD
-            // 接收的缓冲区
-            let mut receiver_buffer = ReceiverBuffer::new();
-
-            let mut stream_corrupted = false;
-
-            loop {
-                // 从receiver缓冲区中获取信息
-                receiver.recv_buffer(&mut receiver_buffer).await?;
-                let (header, nal) = receiver_buffer.get()?;
-
-                if !IS_RESUMED.value() {
-                    break Ok(());
-                }
-=======
             if let Some(stats) = &mut *STATISTICS_MANAGER.lock() {
                 stats.report_video_packet_received(header.timestamp);
             }
->>>>>>> 6750c9ea
 
             if header.is_idr {
                 stream_corrupted = false;
@@ -547,15 +414,8 @@
                 warn!("Network dropped video packet");
             }
 
-<<<<<<< HEAD
-                // 丢包监测
-                if header.is_idr {
-                    stream_corrupted = false;
-                } else if receiver_buffer.had_packet_loss() {
-=======
             if !stream_corrupted || !settings.connection.avoid_video_glitching {
                 if !decoder::push_nal(header.timestamp, nal) {
->>>>>>> 6750c9ea
                     stream_corrupted = true;
                     if let Some(sender) = &*CONTROL_CHANNEL_SENDER.lock() {
                         sender.send(ClientControlPacket::RequestIdr).ok();
@@ -566,48 +426,6 @@
                 warn!("Dropped video packet. Reason: Waiting for IDR frame")
             }
         }
-<<<<<<< HEAD
-    };
-
-    // 接收触觉流的loop
-    let haptics_receive_loop = {
-        let mut receiver = stream_socket
-            .subscribe_to_stream::<Haptics>(HAPTICS)
-            .await?;
-        async move {
-            loop {
-                let haptics = receiver.recv_header_only().await?;
-
-                EVENT_QUEUE.lock().push_back(ClientCoreEvent::Haptics {
-                    device_id: haptics.device_id,
-                    duration: haptics.duration,
-                    frequency: haptics.frequency,
-                    amplitude: haptics.amplitude,
-                });
-            }
-        }
-    };
-
-    // 游戏声音loop
-    let game_audio_loop: BoxFuture<_> = if let Switch::Enabled(config) = settings.audio.game_audio {
-        let device = AudioDevice::new_output(None, None).map_err(err!())?;
-
-        let game_audio_receiver = stream_socket.subscribe_to_stream(AUDIO).await?;
-        Box::pin(audio::play_audio_loop(
-            device,
-            2,
-            game_audio_sample_rate,
-            config.buffering,
-            game_audio_receiver,
-        ))
-    } else {
-        Box::pin(future::pending())
-    };
-
-    // 麦克风loop
-    let microphone_loop: BoxFuture<_> = if matches!(settings.audio.microphone, Switch::Enabled(_)) {
-        let device = AudioDevice::new_input(None).map_err(err!())?;
-=======
     });
 
     let haptics_receive_thread = thread::spawn(move || loop {
@@ -618,7 +436,6 @@
                     _ = time::sleep(Duration::from_millis(500)) => None,
                 }
             });
->>>>>>> 6750c9ea
 
             match res {
                 Some(Ok(packet)) => packet,
@@ -637,7 +454,6 @@
         });
     });
 
-    // 开启一个线程用来做事件轮询
     // Poll for events that need a constant thread (mainly for the JNI env)
     #[cfg(target_os = "android")]
     thread::spawn(|| {
@@ -674,19 +490,7 @@
         }
     });
 
-<<<<<<< HEAD
     // 每隔1s通过负责控制的TCP连接发送一条KeepAlive消息，如果Server断开则loop退出
-    let keepalive_sender_loop = {
-        let control_sender = Arc::clone(&control_sender);
-        async move {
-            loop {
-                let res = control_sender
-                    .lock()
-                    .await
-                    .send(&ClientControlPacket::KeepAlive)
-                    .await;
-                if let Err(e) = res {
-=======
     let keepalive_sender_thread = thread::spawn(move || {
         let mut deadline = Instant::now();
         while IS_STREAMING.value() {
@@ -705,7 +509,6 @@
         while let Ok(packet) = control_channel_receiver.recv() {
             if let Some(runtime) = &*CONNECTION_RUNTIME.read() {
                 if let Err(e) = runtime.block_on(control_sender.send(&packet)) {
->>>>>>> 6750c9ea
                     info!("Server disconnected. Cause: {e}");
                     set_hud_message(SERVER_DISCONNECTED_MESSAGE);
                     DISCONNECT_SERVER_NOTIFIER.notify_waiters();
@@ -751,49 +554,22 @@
         }
     });
 
-<<<<<<< HEAD
-    // 循环阻塞读control_channel_receiver的packet并通过负责控制的TCP连接发给server
-    let control_send_loop = async move {
-        while let Some(packet) = control_channel_receiver.recv().await {
-            control_sender.lock().await.send(&packet).await.ok();
-=======
     let receive_loop = async move { stream_socket.receive_loop().await };
 
     let lifecycle_check_thread = thread::spawn(|| {
         while IS_STREAMING.value() && IS_RESUMED.value() && IS_ALIVE.value() {
             thread::sleep(Duration::from_millis(500));
->>>>>>> 6750c9ea
         }
 
         DISCONNECT_SERVER_NOTIFIER.notify_waiters();
     });
 
-<<<<<<< HEAD
-    // 循环阻塞读server发过来的消息并做处理
-    let control_receive_loop = async move {
-        loop {
-            match control_receiver.recv().await {
-                Ok(ServerControlPacket::InitializeDecoder(config)) => {
-                    decoder::create_decoder(config);
-                }
-                Ok(ServerControlPacket::Restarting) => {
-                    info!("{SERVER_RESTART_MESSAGE}");
-                    set_hud_message(SERVER_RESTART_MESSAGE);
-                    break Ok(());
-                }
-                Ok(_) => (),
-                Err(e) => {
-                    info!("{SERVER_DISCONNECTED_MESSAGE} Cause: {e}");
-                    set_hud_message(SERVER_DISCONNECTED_MESSAGE);
-                    break Ok(());
-=======
     let res = CONNECTION_RUNTIME.read().as_ref().unwrap().block_on(async {
         // Run many tasks concurrently. Threading is managed by the runtime, for best performance.
         tokio::select! {
             res = spawn_cancelable(receive_loop) => {
                 if let Err(e) = res {
                     info!("Server disconnected. Cause: {e}");
->>>>>>> 6750c9ea
                 }
                 set_hud_message(
                     SERVER_DISCONNECTED_MESSAGE
@@ -814,22 +590,9 @@
     *STATISTICS_SENDER.lock() = None;
     *CONTROL_CHANNEL_SENDER.lock() = None;
 
-<<<<<<< HEAD
-    // Run many tasks concurrently. Threading is managed by the runtime, for best performance.
-    // 所有loop的future异步执行，直到被取消
-    tokio::select! {
-        res = spawn_cancelable(receive_loop) => {
-            if let Err(e) = res {
-                info!("Server disconnected. Cause: {e}");
-            }
-            set_hud_message(
-                SERVER_DISCONNECTED_MESSAGE
-            );
-=======
     EVENT_QUEUE
         .lock()
         .push_back(ClientCoreEvent::StreamingStopped);
->>>>>>> 6750c9ea
 
     #[cfg(target_os = "android")]
     {
