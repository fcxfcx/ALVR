--- conflicted
+++ resolved
@@ -16,10 +16,6 @@
 [dependencies]
 alvr_audio.workspace = true
 alvr_common.workspace = true
-<<<<<<< HEAD
-alvr_events.workspace = true
-=======
->>>>>>> 71017782
 alvr_packets.workspace = true
 alvr_session.workspace = true
 alvr_sockets.workspace = true
