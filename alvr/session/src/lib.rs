--- conflicted
+++ resolved
@@ -108,40 +108,22 @@
 }
 
 #[derive(Serialize, Deserialize, Clone, Debug)]
-<<<<<<< HEAD
-pub struct ClientConnectionDesc {
+pub struct ClientConnectionConfig {
     pub display_name: String,        // 用户连接描述 -- 客户端名称
     pub current_ip: Option<IpAddr>,  // 用户连接描述 -- 客户端IP
     pub manual_ips: HashSet<IpAddr>, // 用户连接描述 -- 手动输入的用户列表
     pub trusted: bool,               // 用户连接描述 -- 是否信任
+    pub connection_state: ConnectionState,
 }
 
 #[derive(Serialize, Deserialize, Clone, Debug)]
-pub struct SessionDesc {
+pub struct SessionConfig {
     pub server_version: Version,               // 连接会话描述 -- 服务器版本
     pub drivers_backup: Option<DriversBackup>, // 连接会话描述 -- 是否显示安装向导
     pub openvr_config: OpenvrConfig,           // 连接会话描述 -- OpenVR配置
     // The hashmap key is the hostname
     pub client_connections: HashMap<String, ClientConnectionDesc>, // 连接会话描述 -- 客户端连接列表
     pub session_settings: SessionSettings, // 连接会话描述 -- 会话设置(在setting)
-=======
-pub struct ClientConnectionConfig {
-    pub display_name: String,
-    pub current_ip: Option<IpAddr>,
-    pub manual_ips: HashSet<IpAddr>,
-    pub trusted: bool,
-    pub connection_state: ConnectionState,
-}
-
-#[derive(Serialize, Deserialize, Clone, Debug)]
-pub struct SessionConfig {
-    pub server_version: Version,
-    pub drivers_backup: Option<DriversBackup>,
-    pub openvr_config: OpenvrConfig,
-    // The hashmap key is the hostname
-    pub client_connections: HashMap<String, ClientConnectionConfig>,
-    pub session_settings: SessionSettings,
->>>>>>> 6750c9ea
 }
 
 impl Default for SessionConfig {
