--- conflicted
+++ resolved
@@ -26,18 +26,7 @@
 // UpdateForStream.
 #[derive(Serialize, Deserialize, PartialEq, Default, Clone, Debug)]
 pub struct OpenvrConfig {
-<<<<<<< HEAD
     // 所有关于OpenVR的配置都在这里
-    pub universe_id: u64,
-    pub headset_serial_number: String,
-    pub headset_tracking_system_name: String,
-    pub headset_model_number: String,
-    pub headset_driver_version: String,
-    pub headset_manufacturer_name: String,
-    pub headset_render_model_name: String,
-    pub headset_registered_device_type: String,
-=======
->>>>>>> 510854b1
     pub eye_resolution_width: u32,
     pub eye_resolution_height: u32,
     pub target_eye_resolution_width: u32,
