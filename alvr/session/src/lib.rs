--- conflicted
+++ resolved
@@ -166,14 +166,10 @@
     // deserialization will fail if the type of values does not match. Because of this,
     // `session_settings` must be handled separately to do a better job of retrieving data using the
     // settings schema.
-<<<<<<< HEAD
     // 如果 json_value 不是一个有效的 SessionDesc 表示（因为版本升级），则使用一些模糊逻辑来尽可能多地推断信息。
     // 由于 SessionDesc 不能有一个模板（因为 SessionSettings 也需要有一个模式，但它是由我们无法控制的方式生成的）
     // 我只对字段做基本的名称检查，如果值的类型不匹配，反序列化将失败。因此，`session_settings` 必须单独处理，以便使用设置模式更好地检索数据。
-    pub fn merge_from_json(&mut self, json_value: &json::Value) -> StrResult {
-=======
     pub fn merge_from_json(&mut self, json_value: &json::Value) -> Result<()> {
->>>>>>> 8692c945
         const SESSION_SETTINGS_STR: &str = "session_settings";
 
         // 尝试从json格式读取新的会话描述，如果正常读取了，直接返回
@@ -182,15 +178,10 @@
             return Ok(());
         }
 
-<<<<<<< HEAD
         // 否则，用json格式储存旧的会话描述
-        let old_session_json = json::to_value(&self).map_err(err!())?;
-        let old_session_fields = old_session_json.as_object().ok_or_else(enone!())?;
-=======
         // Note: unwrap is safe because current session is expected to serialize correctly
         let old_session_json = json::to_value(&self).unwrap();
         let old_session_fields = old_session_json.as_object().unwrap();
->>>>>>> 8692c945
 
         // 最大程度推测新的会话描述
         let maybe_session_settings_json =
