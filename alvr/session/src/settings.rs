use alvr_common::{LogSeverity, LogSeverityDefault, LogSeverityDefaultVariant};
use bytemuck::{Pod, Zeroable};
use serde::{Deserialize, Serialize};
use settings_schema::{
    DictionaryDefault, OptionalDefault, SettingsSchema, Switch, SwitchDefault, VectorDefault,
};

include!(concat!(env!("OUT_DIR"), "/openvr_property_keys.rs"));

#[derive(SettingsSchema, Serialize, Deserialize, Clone)]
#[schema(gui = "button_group")]
pub enum FrameSize {
    //声明帧大小的枚举类型
    Scale(#[schema(gui(slider(min = 0.25, max = 2.0, step = 0.01)))] f32),
    Absolute {
        #[schema(gui(slider(min = 32, max = 0x1000, step = 32)))]
        width: u32,
        #[schema(gui(slider(min = 32, max = 0x1000, step = 32)))]
        height: Option<u32>,
    },
}

#[repr(u32)]
#[derive(SettingsSchema, Serialize, Deserialize, Clone)]
pub enum EncoderQualityPresetAmd {
    Quality = 0,
    Balanced = 1,
    Speed = 2,
}

#[repr(u32)]
#[derive(SettingsSchema, Serialize, Deserialize, Clone)]
pub enum EncoderQualityPresetNvidia {
    P1 = 1,
    P2 = 2,
    P3 = 3,
    P4 = 4,
    P5 = 5,
    P6 = 6,
    P7 = 7,
}

#[repr(u32)]
#[derive(SettingsSchema, Serialize, Deserialize, Clone)]
pub enum NvencTuningPreset {
    HighQuality = 1,
    LowLatency = 2,
    UltraLowLatency = 3,
    Lossless = 4,
}

#[repr(u32)]
#[derive(SettingsSchema, Serialize, Deserialize, Clone)]
pub enum NvencMultiPass {
    Disabled = 0,
    #[schema(strings(display_name = "1/4 resolution"))]
    QuarterResolution = 1,
    FullResolution = 2,
}

#[repr(u32)]
#[derive(SettingsSchema, Serialize, Deserialize, Clone)]
pub enum NvencAdaptiveQuantizationMode {
    Disabled = 0,
    Spatial = 1,
    Temporal = 2,
}

#[repr(u8)]
#[derive(SettingsSchema, Serialize, Deserialize, Clone)]
#[schema(gui = "button_group")]
pub enum RateControlMode {
    #[schema(strings(display_name = "CBR"))]
    Cbr = 0,
    #[schema(strings(display_name = "VBR"))]
    Vbr = 1,
}

#[repr(u8)]
#[derive(SettingsSchema, Serialize, Deserialize, Clone)]
#[schema(gui = "button_group")]
pub enum EntropyCoding {
    #[schema(strings(display_name = "CAVLC"))]
    Cavlc = 1,
    #[schema(strings(display_name = "CABAC"))]
    Cabac = 0,
}

/// Except for preset, the value of these fields is not applied if == -1 (flag)
#[derive(SettingsSchema, Serialize, Deserialize, Clone)]
pub struct NvencConfig {
    #[schema(strings(
        help = "P1 is the fastest preset and P7 is the preset that produces better quality. P6 and P7 are too slow to be usable."
    ))]
    #[schema(flag = "steamvr-restart")]
    pub quality_preset: EncoderQualityPresetNvidia,
    #[schema(flag = "steamvr-restart")]
    pub tuning_preset: NvencTuningPreset,
    #[schema(strings(
        help = "Reduce compression artifacts at the cost of small performance penalty"
    ))]
    #[schema(flag = "steamvr-restart")]
    pub multi_pass: NvencMultiPass,
    #[schema(strings(
        help = r#"Spatial: Helps reduce color banding, but high-complexity scenes might look worse.
Temporal: Helps improve overall encoding quality, very small trade-off in speed."#
    ))]
    #[schema(flag = "steamvr-restart")]
    pub adaptive_quantization_mode: NvencAdaptiveQuantizationMode,
    #[schema(flag = "steamvr-restart")]
    pub low_delay_key_frame_scale: i64,
    #[schema(flag = "steamvr-restart")]
    pub refresh_rate: i64,
    #[schema(flag = "steamvr-restart")]
    pub enable_intra_refresh: bool,
    #[schema(flag = "steamvr-restart")]
    pub intra_refresh_period: i64,
    #[schema(flag = "steamvr-restart")]
    pub intra_refresh_count: i64,
    #[schema(flag = "steamvr-restart")]
    pub max_num_ref_frames: i64,
    #[schema(flag = "steamvr-restart")]
    pub gop_length: i64,
    #[schema(flag = "steamvr-restart")]
    pub p_frame_strategy: i64,
    #[schema(flag = "steamvr-restart")]
    pub rate_control_mode: i64,
    #[schema(flag = "steamvr-restart")]
    pub rc_buffer_size: i64,
    #[schema(flag = "steamvr-restart")]
    pub rc_initial_delay: i64,
    #[schema(flag = "steamvr-restart")]
    pub rc_max_bitrate: i64,
    #[schema(flag = "steamvr-restart")]
    pub rc_average_bitrate: i64,
    #[schema(flag = "steamvr-restart")]
    pub enable_weighted_prediction: bool,
}

#[derive(SettingsSchema, Serialize, Deserialize, Clone)]
pub struct AmfConfig {
    #[schema(flag = "steamvr-restart")]
    pub quality_preset: EncoderQualityPresetAmd,
    #[schema(strings(display_name = "Enable VBAQ"), flag = "steamvr-restart")]
    pub enable_vbaq: bool,
    #[schema(flag = "steamvr-restart")]
    pub use_preproc: bool,
    #[schema(gui(slider(min = 0, max = 10)))]
    #[schema(flag = "steamvr-restart")]
    pub preproc_sigma: u32,
    #[schema(gui(slider(min = 0, max = 10)))]
    #[schema(flag = "steamvr-restart")]
    pub preproc_tor: u32,
}

#[derive(SettingsSchema, Serialize, Deserialize, Clone)]
pub struct SoftwareEncodingConfig {
    #[schema(strings(
        display_name = "Force software encoding",
        help = "Forces the encoder to use CPU instead of GPU"
    ))]
    #[schema(flag = "steamvr-restart")]
    pub force_software_encoding: bool,

    #[schema(strings(display_name = "Encoder thread count"))]
    #[schema(flag = "steamvr-restart")]
    pub thread_count: u32,
}

#[derive(SettingsSchema, Serialize, Deserialize, Clone)]

pub struct EncoderConfig {
    #[schema(strings(help = r#"CBR: Constant BitRate mode. This is recommended.
VBR: Variable BitRate mode. Not commended because it may throw off the adaptive bitrate algorithm. This is only supported on Windows and only with AMD/Nvidia GPUs"#))]
    #[schema(flag = "steamvr-restart")]
    pub rate_control_mode: RateControlMode,

    #[schema(strings(
        help = r#"In CBR mode, this makes sure the bitrate does not fall below the assigned value. This is mostly useful for debugging."#
    ))]
    #[schema(flag = "steamvr-restart")]
    pub filler_data: bool,

    #[schema(strings(help = r#"CAVLC algorithm is recommended.
CABAC produces better compression but it's significantly slower and may lead to runaway latency"#))]
    #[schema(flag = "steamvr-restart")]
    pub entropy_coding: EntropyCoding,

    #[schema(strings(
        display_name = "Reduce color banding",
        help = "Sets the encoder to use 10 bits per channel instead of 8. Does not work on Linux with Nvidia"
    ))]
    #[schema(flag = "steamvr-restart")]
    pub use_10bit: bool,

    #[schema(strings(display_name = "NVENC"))]
    #[schema(flag = "steamvr-restart")]
    pub nvenc: NvencConfig,

    #[schema(strings(display_name = "AMF"))]
    #[schema(flag = "steamvr-restart")]
    pub amf: AmfConfig,

    pub software: SoftwareEncodingConfig,
}

#[derive(SettingsSchema, Serialize, Deserialize, Clone, Debug)]
pub enum MediacodecDataType {
    Float(f32),
    Int32(i32),
    Int64(i64),
    String(String),
}

#[derive(SettingsSchema, Serialize, Deserialize, Clone)]
pub struct DecoderLatencyFixer {
    #[schema(strings(
        display_name = "Maximum decoder latency",
        help = "When the decoder latency goes above this threshold, the bitrate will be reduced"
    ))]
    #[schema(gui(slider(min = 1, max = 50)), suffix = "ms")]
    pub max_decoder_latency_ms: u64,

    #[schema(strings(
        display_name = "latency overstep",
        help = "Number of consecutive frames above the threshold to trigger a bitrate reduction"
    ))]
    #[schema(gui(slider(min = 1, max = 100)), suffix = " frames")]
    pub latency_overstep_frames: u64,

    #[schema(strings(
        help = "Controls how much the bitrate is reduced when the decoder latency goes above the threshold"
    ))]
    #[schema(gui(slider(min = 0.5, max = 1.0)))]
    pub latency_overstep_multiplier: f32,
}

#[derive(SettingsSchema, Serialize, Deserialize, Clone)]
#[schema(gui = "button_group")]
pub enum BitrateMode {
    #[schema(strings(display_name = "Constant"))]
    //模式一：固定比特率
    ConstantMbps(#[schema(gui(slider(min = 5, max = 1000, logarithmic)), suffix = "Mbps")] u64),

    //模式二：自适应比特率
    Adaptive {
        #[schema(strings(
            help = "Percentage of network bandwidth to allocate for video transmission"
        ))]
        #[schema(gui(slider(min = 0.5, max = 2.0, step = 0.05)))]
        saturation_multiplier: f32,

        #[schema(strings(display_name = "Maximum bitrate"))]
        #[schema(gui(slider(min = 1, max = 1000, logarithmic)), suffix = "Mbps")]
        max_bitrate_mbps: Switch<u64>,

        #[schema(strings(display_name = "Minimum bitrate"))]
        #[schema(gui(slider(min = 1, max = 1000, logarithmic)), suffix = "Mbps")]
        min_bitrate_mbps: Switch<u64>,

        #[schema(strings(display_name = "Maximum network latency"))]
        #[schema(gui(slider(min = 1, max = 50)), suffix = "ms")]
        max_network_latency_ms: Switch<u64>,

        #[schema(strings(
            help = "Currently there is a bug where the decoder latency keeps rising when above a certain bitrate"
        ))]
        decoder_latency_fixer: Switch<DecoderLatencyFixer>,
    },
}

#[derive(SettingsSchema, Serialize, Deserialize, Clone)]
<<<<<<< HEAD

pub struct DecoderLatencyFixer {
    //最大解码延迟
    #[schema(strings(
        display_name = "Maximum decoder latency",
        help = "When the decoder latency goes above this threshold, the bitrate will be reduced"
    ))]
    #[schema(gui(slider(min = 1, max = 50)), suffix = "ms")]
    pub max_decoder_latency_ms: u64,

    //解码延迟超过设定的帧数
    #[schema(strings(
        display_name = "Decoder latency overstep",
        help = "Number of consecutive frames above the threshold to trigger a bitrate reduction"
    ))]
    #[schema(gui(slider(min = 1, max = 100)), suffix = " frames")]
    pub decoder_latency_overstep_frames: u64,

    //解码延迟超过设定的倍数
=======
pub struct BitrateAdaptiveFramerateConfig {
>>>>>>> 33f53cef
    #[schema(strings(
        help = "If the framerate changes more than this factor, trigger a parameters update"
    ))]
    #[schema(gui(slider(min = 1.0, max = 3.0, step = 0.1)))]
    pub framerate_reset_threshold_multiplier: f32,
}

#[derive(SettingsSchema, Serialize, Deserialize, Clone)]
pub struct BitrateConfig {
    pub mode: BitrateMode,

    #[schema(strings(
        help = "Ensure that the specified bitrate value is respected regardless of the framerate"
    ))]
    pub adapt_to_framerate: Switch<BitrateAdaptiveFramerateConfig>,
}

#[repr(u8)]
#[derive(SettingsSchema, Serialize, Deserialize, Copy, Clone)]
pub enum OculusFovetionLevel {
    None,
    Low,
    Medium,
    High,
    HighTop,
}

#[derive(SettingsSchema, Serialize, Deserialize, Clone)]
pub struct FoveatedRenderingDesc {
    #[schema(strings(display_name = "Center region width"))]
    #[schema(gui(slider(min = 0.0, max = 1.0, step = 0.01)))]
    #[schema(flag = "steamvr-restart")]
    pub center_size_x: f32,

    #[schema(strings(display_name = "Center region height"))]
    #[schema(gui(slider(min = 0.0, max = 1.0, step = 0.01)))]
    #[schema(flag = "steamvr-restart")]
    pub center_size_y: f32,

    #[schema(strings(display_name = "Center shift X"))]
    #[schema(gui(slider(min = -1.0, max = 1.0, step = 0.01)))]
    #[schema(flag = "steamvr-restart")]
    pub center_shift_x: f32,

    #[schema(strings(display_name = "Center shift Y"))]
    #[schema(gui(slider(min = -1.0, max = 1.0, step = 0.01)))]
    #[schema(flag = "steamvr-restart")]
    pub center_shift_y: f32,

    #[schema(strings(display_name = "Horizontal edge ratio"))]
    #[schema(gui(slider(min = 1.0, max = 10.0, step = 1.0)))]
    #[schema(flag = "steamvr-restart")]
    pub edge_ratio_x: f32,

    #[schema(strings(display_name = "Vertical edge ratio"))]
    #[schema(gui(slider(min = 1.0, max = 10.0, step = 1.0)))]
    #[schema(flag = "steamvr-restart")]
    pub edge_ratio_y: f32,
}

#[repr(C)]
#[derive(SettingsSchema, Clone, Copy, Serialize, Deserialize, Pod, Zeroable)]
pub struct ColorCorrectionDesc {
    #[schema(gui(slider(min = -1.0, max = 1.0, step = 0.01)))]
    #[schema(flag = "steamvr-restart")]
    pub brightness: f32,

    #[schema(gui(slider(min = -1.0, max = 1.0, step = 0.01)))]
    #[schema(flag = "steamvr-restart")]
    pub contrast: f32,

    #[schema(gui(slider(min = -1.0, max = 1.0, step = 0.01)))]
    #[schema(flag = "steamvr-restart")]
    pub saturation: f32,

    #[schema(gui(slider(min = 0.0, max = 5.0, step = 0.01)))]
    #[schema(flag = "steamvr-restart")]
    pub gamma: f32,

    #[schema(gui(slider(min = -1.0, max = 5.0, step = 0.01)))]
    #[schema(flag = "steamvr-restart")]
    pub sharpening: f32,
}

#[repr(u8)]
#[derive(SettingsSchema, Serialize, Deserialize, Debug, Copy, Clone)]
#[schema(gui = "button_group")]
pub enum CodecType {
    #[schema(strings(display_name = "h264"))]
    H264 = 0,
    #[schema(strings(display_name = "HEVC"))]
    Hevc = 1,
}

#[derive(SettingsSchema, Serialize, Deserialize, Clone)]
pub struct VideoDesc {
    #[schema(strings(help = "You probably don't want to change this"))]
    #[schema(flag = "steamvr-restart")]
    pub adapter_index: u32,

    #[schema(strings(
        help = "Resolution used for encoding and decoding. Relative to a single eye view."
    ))]
    #[schema(flag = "steamvr-restart")]
    pub transcoding_view_resolution: FrameSize,

    #[schema(strings(
        help = "This is the resolution that SteamVR will use as default for the game rendering. Relative to a single eye view."
    ))]
    #[schema(flag = "steamvr-restart")]
    pub emulated_headset_view_resolution: FrameSize,

    #[schema(strings(display_name = "Preferred FPS"))]
    #[schema(gui(slider(min = 60.0, max = 120.0)), suffix = "Hz")]
    #[schema(flag = "steamvr-restart")]
    pub preferred_fps: f32,

    #[schema(
        strings(
            display_name = "Maximum buffering",
            help = "Incresing this value will help reduce stutter but it will increase latency"
        ),
        gui(slider(min = 1.0, max = 10.0, step = 0.1, logarithmic)),
        suffix = " frames"
    )]
    pub max_buffering_frames: f32,

    #[schema(gui(slider(min = 0.50, max = 0.99, step = 0.01)))]
    pub buffering_history_weight: f32,

    pub bitrate: BitrateConfig,

    #[schema(strings(
        help = "HEVC may provide better visual fidelity at the cost of increased encoder latency"
    ))]
    #[schema(flag = "steamvr-restart")]
    pub preferred_codec: CodecType,

    #[schema(flag = "steamvr-restart")]
<<<<<<< HEAD
    pub sw_thread_count: u32,

    pub bitrate: BitrateConfig, //比特率配置

    #[schema(flag = "steamvr-restart")]
    pub advanced_codec_options: AdvancedCodecOptions, //高级编码选择
=======
    pub encoder_config: EncoderConfig,

    pub mediacodec_extra_options: Vec<(String, MediacodecDataType)>,
>>>>>>> 33f53cef

    #[schema(flag = "steamvr-restart")]
    pub foveated_rendering: Switch<FoveatedRenderingDesc>, //注释点渲染

    pub oculus_foveation_level: OculusFovetionLevel,

    pub dynamic_oculus_foveation: bool,

    #[schema(flag = "steamvr-restart")]
    pub color_correction: Switch<ColorCorrectionDesc>,
}

#[derive(SettingsSchema, Serialize, Deserialize, Clone, Copy)]
#[schema(gui = "button_group")]
pub enum LinuxAudioBackend {
    #[schema(strings(display_name = "ALSA"))]
    Alsa,

    Jack,
}

#[derive(SettingsSchema, Serialize, Deserialize, Clone)]
#[schema(gui = "button_group")]
pub enum CustomAudioDeviceConfig {
    #[schema(strings(display_name = "By name (substring)"))]
    NameSubstring(String),
    #[schema(strings(display_name = "By index"))]
    Index(usize),
}

#[derive(SettingsSchema, Serialize, Deserialize, Clone)]
pub struct AudioBufferingConfig {
    #[schema(strings(display_name = "Average buffering"))]
    #[schema(gui(slider(min = 0, max = 200)), suffix = "ms")]
    pub average_buffering_ms: u64,

    #[schema(strings(display_name = "Batch size"))]
    #[schema(gui(slider(min = 1, max = 20)), suffix = "ms")]
    pub batch_ms: u64,
}

#[derive(SettingsSchema, Serialize, Deserialize, Clone)]
pub struct GameAudioConfig {
    pub device: Option<CustomAudioDeviceConfig>,
    pub mute_when_streaming: bool,
    pub buffering: AudioBufferingConfig,
}

#[derive(SettingsSchema, Serialize, Deserialize, Clone)]
pub enum MicrophoneDevicesConfig {
    Automatic,
    #[schema(strings(display_name = "VB Cable"))]
    VBCable,
    #[schema(strings(display_name = "VoiceMeeter"))]
    VoiceMeeter,
    #[schema(strings(display_name = "VoiceMeeter Aux"))]
    VoiceMeeterAux,
    #[schema(strings(display_name = "VoiceMeeter VAIO3"))]
    VoiceMeeterVaio3,
    Custom {
        #[schema(strings(help = "This device is used by ALVR to output microphone audio"))]
        sink: CustomAudioDeviceConfig,
        #[schema(strings(help = "This device is set in SteamVR as the default microphone"))]
        source: CustomAudioDeviceConfig,
    },
}

// Note: sample rate is a free parameter for microphone, because both server and client supports
// resampling. In contrary, for game audio, the server does not support resampling.
#[derive(SettingsSchema, Serialize, Deserialize, Clone)]
pub struct MicrophoneConfig {
    pub devices: MicrophoneDevicesConfig,
    pub buffering: AudioBufferingConfig,
}

#[derive(SettingsSchema, Serialize, Deserialize, Clone)]
pub struct AudioConfig {
    #[schema(strings(help = "ALSA is recommended for most PulseAudio or PipeWire-based setups"))]
    pub linux_backend: LinuxAudioBackend,

    pub game_audio: Switch<GameAudioConfig>,

    pub microphone: Switch<MicrophoneConfig>,
}

#[derive(SettingsSchema, Serialize, Deserialize, Clone, Debug)]
pub enum OpenvrPropValue {
    Bool(bool),
    Float(f32),
    Int32(i32),
    Uint64(u64),
    Vector3([f32; 3]),
    Double(f64),
    String(String),
}

#[derive(SettingsSchema, Serialize, Deserialize, Clone, Debug)]
pub struct OpenvrPropEntry {
    pub key: OpenvrPropertyKey,
    pub value: OpenvrPropValue,
}

#[derive(SettingsSchema, Serialize, Deserialize, Clone)]
pub enum HeadsetEmulationMode {
    #[schema(strings(display_name = "Rift S"))]
    RiftS,
    Vive,
    #[schema(strings(display_name = "Quest 2"))]
    Quest2,
    Custom {
        serial_number: String,
        props: Vec<OpenvrPropEntry>,
    },
}

#[derive(SettingsSchema, Serialize, Deserialize, Clone)]
pub enum ControllersEmulationMode {
    #[schema(strings(display_name = "Rift S Touch"))]
    RiftSTouch,
    #[schema(strings(display_name = "Valve Index"))]
    ValveIndex,
    ViveWand,
    #[schema(strings(display_name = "Quest 2 Touch"))]
    Quest2Touch,
    ViveTracker,
}

#[derive(SettingsSchema, Serialize, Deserialize, Clone)]
pub struct HapticsConfig {
    #[schema(gui(slider(min = 0.0, max = 5.0, step = 0.1)))]
    pub intensity_multiplier: f32,

    #[schema(gui(slider(min = 0.0, max = 1.0, step = 0.01)))]
    pub amplitude_curve: f32,

    #[schema(strings(display_name = "Minimum duration"))]
    #[schema(gui(slider(min = 0.0, max = 0.1, step = 0.001)), suffix = "s")]
    pub min_duration_s: f32,
}

#[derive(SettingsSchema, Serialize, Deserialize, Clone)]
pub struct ControllersDesc {
    #[schema(flag = "steamvr-restart")]
    pub emulation_mode: ControllersEmulationMode,

    #[schema(flag = "steamvr-restart")]
    pub extra_openvr_props: Vec<OpenvrPropEntry>,

    #[schema(strings(
        display_name = "Prediction",
        help = r"Higher values make the controllers track smoother.
Technically, this is the time (counted in frames) between pose submitted to SteamVR and the corresponding virtual vsync happens.
Currently this cannot be reliably estimated automatically. The correct value should be 2 but 3 is default for smoother tracking at the cost of slight lag."
    ))]
    #[schema(gui(slider(min = 1.0, max = 10.0, logarithmic)), suffix = "frames")]
    pub steamvr_pipeline_frames: f32,

    // note: logarithmic scale seems to be glitchy for this control
    #[schema(gui(slider(min = 0.0, max = 1.0, step = 0.01)), suffix = "m/s")]
    pub linear_velocity_cutoff: f32,

    // note: logarithmic scale seems to be glitchy for this control
    #[schema(gui(slider(min = 0.0, max = 100.0, step = 1.0)), suffix = "°/s")]
    pub angular_velocity_cutoff: f32,

    // note: logarithmic scale seems to be glitchy for this control
    #[schema(gui(slider(min = -0.5, max = 0.5, step = 0.001)), suffix = "m")]
    pub left_controller_position_offset: [f32; 3],

    #[schema(gui(slider(min = -180.0, max = 180.0, step = 1.0)), suffix = "°")]
    pub left_controller_rotation_offset: [f32; 3],

    // note: logarithmic scale seems to be glitchy for this control
    #[schema(gui(slider(min = -0.5, max = 0.5, step = 0.001)), suffix = "m")]
    pub left_hand_tracking_position_offset: [f32; 3],

    #[schema(gui(slider(min = -180.0, max = 180.0, step = 1.0)), suffix = "°")]
    pub left_hand_tracking_rotation_offset: [f32; 3],

    #[schema(flag = "steamvr-restart")]
    #[schema(gui(slider(min = 0.01, max = 1.0, step = 0.01)))]
    pub trigger_threshold_override: Switch<f32>,

    #[schema(flag = "steamvr-restart")]
    #[schema(gui(slider(min = 0.01, max = 1.0, step = 0.01)))]
    pub grip_threshold_override: Switch<f32>,

    pub haptics: Switch<HapticsConfig>,
}

#[derive(SettingsSchema, Serialize, Deserialize, Clone, Copy)]
pub enum PositionRecenteringMode {
    Disabled,
    LocalFloor,
    Local {
        #[schema(gui(slider(min = 0.0, max = 3.0)), suffix = "m")]
        view_height: f32,
    },
}

#[derive(SettingsSchema, Serialize, Deserialize, Clone, Copy)]
pub enum RotationRecenteringMode {
    Disabled,
    Yaw,
    Tilted,
}

#[derive(SettingsSchema, Serialize, Deserialize, Clone)]
pub struct HeadsetDesc {
    #[schema(flag = "steamvr-restart")]
    pub emulation_mode: HeadsetEmulationMode,

    #[schema(flag = "steamvr-restart")]
    pub extra_openvr_props: Vec<OpenvrPropEntry>,

    #[schema(flag = "steamvr-restart")]
    pub tracking_ref_only: bool,

    #[schema(flag = "steamvr-restart")]
    pub enable_vive_tracker_proxy: bool,

    #[schema(flag = "steamvr-restart")]
    pub controllers: Switch<ControllersDesc>,

    #[schema(strings(
        help = r#"Disabled: the playspace origin is determined by the room-scale guardian setup.
Local floor: the origin is on the floor and resets when long pressing the oculus button.
Local: the origin resets when long pressing the oculus button, and is calculated as an offset from the current head position."#
    ))]
    pub position_recentering_mode: PositionRecenteringMode,

    #[schema(strings(
        help = r#"Disabled: the playspace orientation is determined by the room-scale guardian setup.
Yaw: the forward direction is reset when long pressing the oculus button.
Tilted: the world gets tilted when long pressing the oculus button. This is useful for using VR while laying down."#
    ))]
    pub rotation_recentering_mode: RotationRecenteringMode,
}

#[derive(SettingsSchema, Serialize, Deserialize, Clone)]
#[schema(gui = "button_group")]
pub enum SocketProtocol {
    #[schema(strings(display_name = "UDP"))]
    Udp,
    #[schema(strings(display_name = "TCP"))]
    Tcp,
}

#[derive(SettingsSchema, Serialize, Deserialize, Clone)]
pub struct DiscoveryConfig {
    #[schema(strings(
        help = "Allow untrusted clients to connect without confirmation. This is not recommended for security reasons."
    ))]
    pub auto_trust_clients: bool,
}

#[derive(SettingsSchema, Serialize, Deserialize, Clone)]
pub enum SocketBufferSize {
    Default,
    Maximum,
    Custom(#[schema(suffix = "B")] u32),
}

#[derive(SettingsSchema, Serialize, Deserialize, Clone)]
pub struct DisconnectionCriteria {
    #[schema(strings(display_name = "Latency threshold"))]
    #[schema(gui(slider(min = 20, max = 1000, logarithmic)), suffix = "ms")]
    pub latency_threshold_ms: u64,

    #[schema(strings(display_name = "Sustain duration"), suffix = "s")]
    pub sustain_duration_s: u64,
}

#[derive(SettingsSchema, Serialize, Deserialize, Clone)]
pub struct ConnectionDesc {
    pub client_discovery: Switch<DiscoveryConfig>,

    pub web_server_port: u16,

    #[schema(strings(
        help = r#"UDP: Faster, but less stable than TCP. Try this if your network is well optimized and free of interference.
TCP: Slower than UDP, but more stable. Pick this if you experience video or audio stutters with UDP."#
    ))]
    pub stream_protocol: SocketProtocol,

    #[schema(strings(display_name = "Streamer send buffer size"))]
    pub server_send_buffer_bytes: SocketBufferSize,

    #[schema(strings(display_name = "Streamer receive buffer size"))]
    pub server_recv_buffer_bytes: SocketBufferSize,

    #[schema(strings(display_name = "Client send buffer size"))]
    pub client_send_buffer_bytes: SocketBufferSize,

    #[schema(strings(display_name = "Client receive buffer size"))]
    pub client_recv_buffer_bytes: SocketBufferSize,

    pub stream_port: u16,

    #[schema(strings(
        help = "Reduce minimum delay between keyframes from 100ms to 5ms. Use on networks with high packet loss."
    ))]
    #[schema(flag = "steamvr-restart")]
    pub aggressive_keyframe_resend: bool,

    #[schema(strings(
        help = "This script will be ran when the headset connects. Env var ACTION will be set to `connect`."
    ))]
    pub on_connect_script: String,

    #[schema(strings(
        help = "This script will be ran when the headset disconnects, or when SteamVR shuts down. Env var ACTION will be set to `disconnect`."
    ))]
    pub on_disconnect_script: String,

    #[schema(gui(slider(min = 1024, max = 65507, logarithmic)), suffix = "B")]
    pub packet_size: i32,

    #[schema(suffix = " frames")]
    pub statistics_history_size: u64,

    pub disconnection_criteria: Switch<DisconnectionCriteria>,
}

#[derive(SettingsSchema, Serialize, Deserialize, Clone)]
pub struct LoggingConfig {
    #[schema(strings(help = "Write logs into the session_log.txt file."))]
    pub log_to_disk: bool,
    pub log_button_presses: bool,
    pub log_haptics: bool,
    pub notification_level: LogSeverity,
    pub show_raw_events: bool,
}

#[derive(SettingsSchema, Serialize, Deserialize, Clone)]
pub enum DriverLaunchAction {
    UnregisterOtherDriversAtStartup,
    #[schema(strings(display_name = "Unregister ALVR at shutdown"))]
    UnregisterAlvrAtShutdown,
    NoAction,
}

#[derive(SettingsSchema, Serialize, Deserialize, Clone)]
pub struct SteamvrLauncher {
    #[schema(strings(
        help = r#"This controls the driver registration operations while launching SteamVR.
Unregister other drivers at startup: This is the recommended option and will handle most interferences from other installed drivers.
Unregister ALVR at shutdown: This should be used when you want to load other drivers like for full body tracking. Other VR streaming drivers like Virtual Desktop must be manually unregistered or uninstalled.
No action: All driver registration actions should be performed manually, ALVR included. This allows to launch SteamVR without launching the dashboard first."#
    ))]
    pub driver_launch_action: DriverLaunchAction,

    #[schema(strings(display_name = "Open and close SteamVR with dashboard"))]
    pub open_close_steamvr_with_dashboard: bool,
}

#[derive(SettingsSchema, Serialize, Deserialize, Clone)]
pub struct CaptureConfig {
    pub save_video_stream: bool,

    #[schema(flag = "steamvr-restart")]
    pub capture_frame_dir: String,
}

#[derive(SettingsSchema, Serialize, Deserialize, Clone)]
pub struct Patches {
    #[schema(strings(help = "AMD users should keep this on. Must be off for Nvidia GPUs!",))]
    #[schema(flag = "steamvr-restart")]
    pub linux_async_reprojection: bool,
}

#[derive(SettingsSchema, Serialize, Deserialize, Clone)]
pub struct Settings {
    pub video: VideoDesc,
    pub audio: AudioConfig,
    pub headset: HeadsetDesc,
    pub connection: ConnectionDesc,
    pub logging: LoggingConfig,
    pub steamvr_launcher: SteamvrLauncher,
    pub capture: CaptureConfig,
    pub patches: Patches,
    pub open_setup_wizard: bool,
}

pub fn session_settings_default() -> SettingsDefault {
    let view_resolution = FrameSizeDefault {
        variant: FrameSizeDefaultVariant::Absolute,
        Scale: 1.0,
        Absolute: FrameSizeAbsoluteDefault {
            width: 2144,
            height: OptionalDefault {
                set: false,
                content: 1072,
            },
        },
    };
    let default_custom_audio_device = CustomAudioDeviceConfigDefault {
        NameSubstring: "".into(),
        Index: 0,
        variant: CustomAudioDeviceConfigDefaultVariant::NameSubstring,
    };
    let default_custom_openvr_props = VectorDefault {
        element: OpenvrPropEntryDefault {
            key: OpenvrPropertyKeyDefault {
                variant: OpenvrPropertyKeyDefaultVariant::TrackingSystemName,
            },
            value: OpenvrPropValueDefault {
                Bool: false,
                Float: 0.0,
                Int32: 0,
                Uint64: 0,
                Vector3: [0.0, 0.0, 0.0],
                Double: 0.0,
                String: "".into(),
                variant: OpenvrPropValueDefaultVariant::String,
            },
        },
        content: vec![],
    };
    let socket_buffer = SocketBufferSizeDefault {
        Custom: 100000,
        variant: SocketBufferSizeDefaultVariant::Maximum,
    };

    SettingsDefault {
        video: VideoDescDefault {
            adapter_index: 0,
            transcoding_view_resolution: view_resolution.clone(),
            emulated_headset_view_resolution: view_resolution,
            preferred_fps: 72.,
            max_buffering_frames: 1.5,
            buffering_history_weight: 0.90,
<<<<<<< HEAD
            codec: CodecTypeDefault {
                variant: CodecTypeDefaultVariant::H264,
            },
            rate_control_mode: RateControlModeDefault {
                variant: RateControlModeDefaultVariant::Cbr,
            },
            filler_data: false,
            entropy_coding: EntropyCodingDefault {
                variant: EntropyCodingDefaultVariant::Cavlc,
            },
            use_10bit_encoder: false,
            force_sw_encoding: false,
            sw_thread_count: 0,

            //设置默认比特率配置
=======
>>>>>>> 33f53cef
            bitrate: BitrateConfigDefault {
                mode: BitrateModeDefault {
                    //固定比特率
                    ConstantMbps: 30,
                    //自适应比特率
                    Adaptive: BitrateModeAdaptiveDefault {
                        saturation_multiplier: 0.95, //饱和系数
                        max_bitrate_mbps: SwitchDefault {
                            enabled: false,
                            content: 100, //最大比特率
                        },
                        min_bitrate_mbps: SwitchDefault {
                            enabled: false,
                            content: 5, //最小比特率
                        },
                        max_network_latency_ms: SwitchDefault {
                            enabled: false,
                            content: 8,
                        },
                        decoder_latency_fixer: SwitchDefault {
                            enabled: true,
                            content: DecoderLatencyFixerDefault {
                                max_decoder_latency_ms: 20,
                                latency_overstep_frames: 30,
                                latency_overstep_multiplier: 0.99,
                            },
                        },
                    },
                    //可变化的
                    variant: BitrateModeDefaultVariant::Adaptive,
                },
<<<<<<< HEAD
                framerate_reset_threshold_multiplier: 0.30, //帧率重新设置的阈值倍数
                max_network_latency_ms: SwitchDefault {
                    enabled: false,
                    content: 8, //最大网络延迟
                },
                decoder_latency_fixer: SwitchDefault {
                    enabled: true,
                    content: DecoderLatencyFixerDefault {
                        max_decoder_latency_ms: 20,
                        ///最大解码延迟（20）
                        decoder_latency_overstep_frames: 30, //解码延迟超过设定的帧（30）
                        decoder_latency_overstep_multiplier: 0.99, //解码延迟超过设定的倍数（0.99）
=======
                adapt_to_framerate: SwitchDefault {
                    enabled: true,
                    content: BitrateAdaptiveFramerateConfigDefault {
                        framerate_reset_threshold_multiplier: 2.0,
>>>>>>> 33f53cef
                    },
                },
            },
            preferred_codec: CodecTypeDefault {
                variant: CodecTypeDefaultVariant::H264,
            },
            encoder_config: EncoderConfigDefault {
                rate_control_mode: RateControlModeDefault {
                    variant: RateControlModeDefaultVariant::Cbr,
                },
                filler_data: false,
                entropy_coding: EntropyCodingDefault {
                    variant: EntropyCodingDefaultVariant::Cavlc,
                },
                use_10bit: false,
                nvenc: NvencConfigDefault {
                    quality_preset: EncoderQualityPresetNvidiaDefault {
                        variant: EncoderQualityPresetNvidiaDefaultVariant::P1,
                    },
                    tuning_preset: NvencTuningPresetDefault {
                        variant: NvencTuningPresetDefaultVariant::LowLatency,
                    },
                    multi_pass: NvencMultiPassDefault {
                        variant: NvencMultiPassDefaultVariant::QuarterResolution,
                    },
                    adaptive_quantization_mode: NvencAdaptiveQuantizationModeDefault {
                        variant: NvencAdaptiveQuantizationModeDefaultVariant::Spatial,
                    },
                    low_delay_key_frame_scale: -1,
                    refresh_rate: -1,
                    enable_intra_refresh: false,
                    intra_refresh_period: -1,
                    intra_refresh_count: -1,
                    max_num_ref_frames: -1,
                    gop_length: -1,
                    p_frame_strategy: -1,
                    rate_control_mode: -1,
                    rc_buffer_size: -1,
                    rc_initial_delay: -1,
                    rc_max_bitrate: -1,
                    rc_average_bitrate: -1,
                    enable_weighted_prediction: false,
                },
                amf: AmfConfigDefault {
                    quality_preset: EncoderQualityPresetAmdDefault {
                        variant: EncoderQualityPresetAmdDefaultVariant::Speed,
                    },
                    enable_vbaq: false,
                    use_preproc: false,
                    preproc_sigma: 4,
                    preproc_tor: 7,
                },
                software: SoftwareEncodingConfigDefault {
                    force_software_encoding: false,
                    thread_count: 0,
                },
            },
            mediacodec_extra_options: {
                fn int32_default(int32: i32) -> MediacodecDataTypeDefault {
                    MediacodecDataTypeDefault {
                        variant: MediacodecDataTypeDefaultVariant::Int32,
                        Float: 0.0,
                        Int32: int32,
                        Int64: 0,
                        String: "".into(),
                    }
                }
                DictionaryDefault {
                    key: "".into(),
                    value: int32_default(0),
                    content: vec![
                        ("operating-rate".into(), int32_default(i32::MAX)),
                        ("priority".into(), int32_default(0)),
                        // low-latency: only applicable on API level 30. Quest 1 and 2 might not be
                        // cabable, since they are on level 29.
                        ("low-latency".into(), int32_default(1)),
                        (
                            "vendor.qti-ext-dec-low-latency.enable".into(),
                            int32_default(1),
                        ),
                    ],
                }
            },
            foveated_rendering: SwitchDefault {
                enabled: true,
                content: FoveatedRenderingDescDefault {
                    center_size_x: 0.4,
                    center_size_y: 0.35,
                    center_shift_x: 0.4,
                    center_shift_y: 0.1,
                    edge_ratio_x: 4.,
                    edge_ratio_y: 5.,
                },
            },
            oculus_foveation_level: OculusFovetionLevelDefault {
                variant: OculusFovetionLevelDefaultVariant::HighTop,
            },
            dynamic_oculus_foveation: true,
            color_correction: SwitchDefault {
                enabled: true,
                content: ColorCorrectionDescDefault {
                    brightness: 0.,
                    contrast: 0.,
                    saturation: 0.5,
                    gamma: 1.,
                    sharpening: 0.,
                },
            },
        },
        audio: AudioConfigDefault {
            linux_backend: LinuxAudioBackendDefault {
                variant: LinuxAudioBackendDefaultVariant::Alsa,
            },
            game_audio: SwitchDefault {
                enabled: !cfg!(target_os = "linux"),
                content: GameAudioConfigDefault {
                    device: OptionalDefault {
                        set: false,
                        content: default_custom_audio_device.clone(),
                    },
                    mute_when_streaming: true,
                    buffering: AudioBufferingConfigDefault {
                        average_buffering_ms: 50,
                        batch_ms: 10,
                    },
                },
            },
            microphone: SwitchDefault {
                enabled: false,
                content: MicrophoneConfigDefault {
                    devices: MicrophoneDevicesConfigDefault {
                        Custom: MicrophoneDevicesConfigCustomDefault {
                            source: default_custom_audio_device.clone(),
                            sink: default_custom_audio_device,
                        },
                        variant: MicrophoneDevicesConfigDefaultVariant::Automatic,
                    },
                    buffering: AudioBufferingConfigDefault {
                        average_buffering_ms: 50,
                        batch_ms: 10,
                    },
                },
            },
        },
        headset: HeadsetDescDefault {
            emulation_mode: HeadsetEmulationModeDefault {
                Custom: HeadsetEmulationModeCustomDefault {
                    serial_number: "Unknown".into(),
                    props: default_custom_openvr_props.clone(),
                },
                variant: HeadsetEmulationModeDefaultVariant::Quest2,
            },
            extra_openvr_props: default_custom_openvr_props.clone(),
            tracking_ref_only: false,
            enable_vive_tracker_proxy: false,
            controllers: SwitchDefault {
                enabled: true,
                content: ControllersDescDefault {
                    emulation_mode: ControllersEmulationModeDefault {
                        variant: ControllersEmulationModeDefaultVariant::Quest2Touch,
                    },
                    extra_openvr_props: default_custom_openvr_props,
                    steamvr_pipeline_frames: 3.0,
                    linear_velocity_cutoff: 0.05,
                    angular_velocity_cutoff: 10.0,
                    left_controller_position_offset: [0.0, 0.0, -0.11],
                    left_controller_rotation_offset: [-20.0, 0.0, 0.0],
                    left_hand_tracking_position_offset: [0.04, -0.02, -0.13],
                    left_hand_tracking_rotation_offset: [0.0, -45.0, -90.0],
                    trigger_threshold_override: SwitchDefault {
                        enabled: false,
                        content: 0.1,
                    },
                    grip_threshold_override: SwitchDefault {
                        enabled: false,
                        content: 0.1,
                    },
                    haptics: SwitchDefault {
                        enabled: true,
                        content: HapticsConfigDefault {
                            intensity_multiplier: 1.0,
                            amplitude_curve: 1.0,
                            min_duration_s: 0.01,
                        },
                    },
                },
            },
            position_recentering_mode: PositionRecenteringModeDefault {
                Local: PositionRecenteringModeLocalDefault { view_height: 1.5 },
                variant: PositionRecenteringModeDefaultVariant::LocalFloor,
            },
            rotation_recentering_mode: RotationRecenteringModeDefault {
                variant: RotationRecenteringModeDefaultVariant::Yaw,
            },
        },
        connection: ConnectionDescDefault {
            client_discovery: SwitchDefault {
                enabled: true,
                content: DiscoveryConfigDefault {
                    auto_trust_clients: cfg!(debug_assertions),
                },
            },
            web_server_port: 8082,
            stream_protocol: SocketProtocolDefault {
                variant: SocketProtocolDefaultVariant::Udp,
            },
            server_send_buffer_bytes: socket_buffer.clone(),
            server_recv_buffer_bytes: socket_buffer.clone(),
            client_send_buffer_bytes: socket_buffer.clone(),
            client_recv_buffer_bytes: socket_buffer,
            stream_port: 9944,
            aggressive_keyframe_resend: false,
            on_connect_script: "".into(),
            on_disconnect_script: "".into(),
            packet_size: 1400,
            statistics_history_size: 256,
            disconnection_criteria: SwitchDefault {
                enabled: false,
                content: DisconnectionCriteriaDefault {
                    // 时延的阈值
                    latency_threshold_ms: 150,
                    // 可能3秒后会发送断连指令？？？
                    sustain_duration_s: 3,
                },
            },
        },
        logging: LoggingConfigDefault {
            log_to_disk: cfg!(debug_assertions),
            log_button_presses: false,
            log_haptics: false,
            notification_level: LogSeverityDefault {
                variant: if cfg!(debug_assertions) {
                    LogSeverityDefaultVariant::Info
                } else {
                    LogSeverityDefaultVariant::Warning
                },
            },
            show_raw_events: false,
        },
        steamvr_launcher: SteamvrLauncherDefault {
            driver_launch_action: DriverLaunchActionDefault {
                variant: DriverLaunchActionDefaultVariant::UnregisterOtherDriversAtStartup,
            },
            open_close_steamvr_with_dashboard: false,
        },
        capture: CaptureConfigDefault {
            save_video_stream: false,
            capture_frame_dir: if !cfg!(target_os = "linux") {
                "/tmp".into()
            } else {
                "".into()
            },
        },
        patches: PatchesDefault {
            linux_async_reprojection: false,
        },
        open_setup_wizard: alvr_common::is_stable() || alvr_common::is_nightly(),
    }
}<|MERGE_RESOLUTION|>--- conflicted
+++ resolved
@@ -270,29 +270,8 @@
 }
 
 #[derive(SettingsSchema, Serialize, Deserialize, Clone)]
-<<<<<<< HEAD
-
-pub struct DecoderLatencyFixer {
-    //最大解码延迟
-    #[schema(strings(
-        display_name = "Maximum decoder latency",
-        help = "When the decoder latency goes above this threshold, the bitrate will be reduced"
-    ))]
-    #[schema(gui(slider(min = 1, max = 50)), suffix = "ms")]
-    pub max_decoder_latency_ms: u64,
-
-    //解码延迟超过设定的帧数
-    #[schema(strings(
-        display_name = "Decoder latency overstep",
-        help = "Number of consecutive frames above the threshold to trigger a bitrate reduction"
-    ))]
-    #[schema(gui(slider(min = 1, max = 100)), suffix = " frames")]
-    pub decoder_latency_overstep_frames: u64,
-
-    //解码延迟超过设定的倍数
-=======
+
 pub struct BitrateAdaptiveFramerateConfig {
->>>>>>> 33f53cef
     #[schema(strings(
         help = "If the framerate changes more than this factor, trigger a parameters update"
     ))]
@@ -432,18 +411,9 @@
     pub preferred_codec: CodecType,
 
     #[schema(flag = "steamvr-restart")]
-<<<<<<< HEAD
-    pub sw_thread_count: u32,
-
-    pub bitrate: BitrateConfig, //比特率配置
-
-    #[schema(flag = "steamvr-restart")]
-    pub advanced_codec_options: AdvancedCodecOptions, //高级编码选择
-=======
     pub encoder_config: EncoderConfig,
 
-    pub mediacodec_extra_options: Vec<(String, MediacodecDataType)>,
->>>>>>> 33f53cef
+    pub mediacodec_extra_options: Vec<(String, MediacodecDataType)>, //高级编码选择
 
     #[schema(flag = "steamvr-restart")]
     pub foveated_rendering: Switch<FoveatedRenderingDesc>, //注释点渲染
@@ -876,24 +846,6 @@
             preferred_fps: 72.,
             max_buffering_frames: 1.5,
             buffering_history_weight: 0.90,
-<<<<<<< HEAD
-            codec: CodecTypeDefault {
-                variant: CodecTypeDefaultVariant::H264,
-            },
-            rate_control_mode: RateControlModeDefault {
-                variant: RateControlModeDefaultVariant::Cbr,
-            },
-            filler_data: false,
-            entropy_coding: EntropyCodingDefault {
-                variant: EntropyCodingDefaultVariant::Cavlc,
-            },
-            use_10bit_encoder: false,
-            force_sw_encoding: false,
-            sw_thread_count: 0,
-
-            //设置默认比特率配置
-=======
->>>>>>> 33f53cef
             bitrate: BitrateConfigDefault {
                 mode: BitrateModeDefault {
                     //固定比特率
@@ -925,25 +877,10 @@
                     //可变化的
                     variant: BitrateModeDefaultVariant::Adaptive,
                 },
-<<<<<<< HEAD
-                framerate_reset_threshold_multiplier: 0.30, //帧率重新设置的阈值倍数
-                max_network_latency_ms: SwitchDefault {
-                    enabled: false,
-                    content: 8, //最大网络延迟
-                },
-                decoder_latency_fixer: SwitchDefault {
-                    enabled: true,
-                    content: DecoderLatencyFixerDefault {
-                        max_decoder_latency_ms: 20,
-                        ///最大解码延迟（20）
-                        decoder_latency_overstep_frames: 30, //解码延迟超过设定的帧（30）
-                        decoder_latency_overstep_multiplier: 0.99, //解码延迟超过设定的倍数（0.99）
-=======
                 adapt_to_framerate: SwitchDefault {
                     enabled: true,
                     content: BitrateAdaptiveFramerateConfigDefault {
                         framerate_reset_threshold_multiplier: 2.0,
->>>>>>> 33f53cef
                     },
                 },
             },
