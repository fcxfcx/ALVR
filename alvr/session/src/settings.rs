use bytemuck::{Pod, Zeroable};
use serde::{Deserialize, Serialize};
use settings_schema::{
    DictionaryDefault, EntryData, SettingsSchema, Switch, SwitchDefault, VectorDefault,
};

include!(concat!(env!("OUT_DIR"), "/openvr_property_keys.rs"));

#[derive(SettingsSchema, Serialize, Deserialize, Clone)]
#[serde(rename_all = "camelCase", tag = "type", content = "content")]

//声明帧大小的枚举类型
pub enum FrameSize {
    #[schema(min = 0.25, max = 2., step = 0.01)]
    Scale(f32),

    Absolute {
        #[schema(min = 32, step = 32)]
        width: u32,
        #[schema(min = 32, step = 32)]
        height: u32,
    },
}

#[repr(u32)]
#[derive(SettingsSchema, Serialize, Deserialize, Clone)]
#[serde(rename_all = "camelCase", tag = "type", content = "content")]
pub enum EncoderQualityPreset {
    Quality = 0,
    Balanced = 1,
    Speed = 2,
}

#[repr(u32)]
#[derive(SettingsSchema, Serialize, Deserialize, Clone)]
#[serde(rename_all = "camelCase", tag = "type", content = "content")]
pub enum NvencTuningPreset {
    HighQuality = 1,
    LowLatency = 2,
    UltraLowLatency = 3,
    Lossless = 4,
}

#[repr(u32)]
#[derive(SettingsSchema, Serialize, Deserialize, Clone)]
#[serde(rename_all = "camelCase", tag = "type", content = "content")]
pub enum NvencMultiPass {
    Disabled = 0,
    QuarterResolution = 1,
    FullResolution = 2,
}

#[repr(u32)]
#[derive(SettingsSchema, Serialize, Deserialize, Clone)]
#[serde(rename_all = "camelCase", tag = "type", content = "content")]
pub enum NvencAdaptiveQuantizationMode {
    Disabled = 0,
    Spatial = 1,
    Temporal = 2,
}

#[repr(u8)]
#[derive(SettingsSchema, Serialize, Deserialize, Clone)]
#[serde(tag = "type", content = "content")]
pub enum RateControlMode {
    CBR = 0,
    VBR = 1,
}

#[repr(u8)]
#[derive(SettingsSchema, Serialize, Deserialize, Clone)]
#[serde(tag = "type", content = "content")]
pub enum EntropyCoding {
    CABAC = 0,
    CAVLC = 1,
}

/// Except for preset, the value of these fields is not applied if == -1 (flag)
#[derive(SettingsSchema, Serialize, Deserialize, Clone)]
#[serde(rename_all = "camelCase")]
pub struct NvencOverrides {
    pub tuning_preset: NvencTuningPreset,
    pub multi_pass: NvencMultiPass,
    pub adaptive_quantization_mode: NvencAdaptiveQuantizationMode,
    pub low_delay_key_frame_scale: i64,
    pub refresh_rate: i64,
    pub enable_intra_refresh: bool,
    pub intra_refresh_period: i64,
    pub intra_refresh_count: i64,
    pub max_num_ref_frames: i64,
    pub gop_length: i64,
    pub p_frame_strategy: i64,
    pub rate_control_mode: i64,
    pub rc_buffer_size: i64,
    pub rc_initial_delay: i64,
    pub rc_max_bitrate: i64,
    pub rc_average_bitrate: i64,
    pub enable_weighted_prediction: bool,
}

#[derive(SettingsSchema, Serialize, Deserialize, Clone)]
#[serde(rename_all = "camelCase")]
pub struct AmfControls {
    pub enable_vbaq: bool,
    pub use_preproc: bool,
    #[schema(min = 0, max = 10)]
    pub preproc_sigma: u32,
    #[schema(min = 0, max = 10)]
    pub preproc_tor: u32,
}

#[derive(SettingsSchema, Serialize, Deserialize, Clone, Debug)]
#[serde(rename_all = "camelCase", tag = "type", content = "content")]
pub enum MediacodecDataType {
    Float(f32),
    Int32(i32),
    Int64(i64),
    String(String),
}

#[derive(SettingsSchema, Serialize, Deserialize, Clone)]
#[serde(rename_all = "camelCase")]
pub struct AdvancedCodecOptions {
    pub encoder_quality_preset: EncoderQualityPreset,
    pub nvenc_overrides: NvencOverrides,
    pub amf_controls: AmfControls,
    pub mediacodec_extra_options: Vec<(String, MediacodecDataType)>,
}

#[derive(SettingsSchema, Serialize, Deserialize, Clone)]
#[serde(rename_all = "camelCase", tag = "type", content = "content")]
pub enum BitrateMode {
    //模式一：固定比特率
    #[schema(min = 1, max = 1000)]
    ConstantMbps(u64),

    //模式二：自适应比特率
    #[serde(rename_all = "camelCase")]
    Adaptive {
        #[schema(min = 0.5, max = 2.0, step = 0.05)]
        saturation_multiplier: f32,

        #[schema(min = 1, max = 1000, step = 1)]
        max_bitrate_mbps: Switch<u64>,

        #[schema(min = 1, max = 1000, step = 1)]
        min_bitrate_mbps: Switch<u64>,
    },
}

#[derive(SettingsSchema, Serialize, Deserialize, Clone)]
#[serde(rename_all = "camelCase")]
pub struct BitrateConfig {
    pub mode: BitrateMode,

    //重新设置帧率的阈值
    #[schema(advanced, min = 0.01, max = 2.0, step = 0.01)]
    pub framerate_reset_threshold_multiplier: f32,

    //最大网络延迟
    #[schema(advanced, min = 1, max = 50, step = 1)]
    pub max_network_latency_ms: Switch<u64>,

    //最大解码延迟
    #[schema(advanced, min = 1, max = 50)]
    pub max_decoder_latency_ms: u64,

    //解码延迟超过设定的帧数
    #[schema(advanced, min = 1, max = 100)]
    pub decoder_latency_overstep_frames: u64,

    //解码延迟超过设定的倍数
    #[schema(advanced, min = 0.5, max = 1.0)]
    pub decoder_latency_overstep_multiplier: f32,
}

#[derive(SettingsSchema, Serialize, Deserialize, Copy, Clone)]
#[serde(rename_all = "camelCase", tag = "type", content = "content")]
#[repr(u8)]
pub enum OculusFovetionLevel {
    None,
    Low,
    Medium,
    High,
    HighTop,
}

#[derive(SettingsSchema, Serialize, Deserialize, Clone)]
#[serde(rename_all = "camelCase")]
pub struct FoveatedRenderingDesc {
    #[schema(min = 0., max = 1., step = 0.01)]
    pub center_size_x: f32,

    #[schema(min = 0., max = 1., step = 0.01)]
    pub center_size_y: f32,

    #[schema(min = -1., max = 1., step = 0.01)]
    pub center_shift_x: f32,

    #[schema(min = -1., max = 1., step = 0.01)]
    pub center_shift_y: f32,

    #[schema(min = 1., max = 10., step = 1.)]
    pub edge_ratio_x: f32,

    #[schema(min = 1., max = 10., step = 1.)]
    pub edge_ratio_y: f32,
}

#[derive(SettingsSchema, Clone, Copy, Serialize, Deserialize, Pod, Zeroable)]
#[repr(C)]
pub struct ColorCorrectionDesc {
    #[schema(min = -1., max = 1., step = 0.01)]
    pub brightness: f32,

    #[schema(min = -1., max = 1., step = 0.01)]
    pub contrast: f32,

    #[schema(min = -1., max = 1., step = 0.01)]
    pub saturation: f32,

    #[schema(min = 0., max = 5., step = 0.01)]
    pub gamma: f32,

    #[schema(min = -1., max = 5., step = 0.01)]
    pub sharpening: f32,
}

// Note: This enum cannot be converted to camelCase due to a inconsistency between generation and
// validation: "hevc" vs "hEVC".
// This is caused by serde and settings-schema using different libraries for casing conversion
// todo: don't use casing conversion also for all other structs and enums
#[derive(SettingsSchema, Serialize, Deserialize, Debug, Copy, Clone)]
#[serde(tag = "type", content = "content")]
#[repr(u8)]
pub enum CodecType {
    H264,
    HEVC,
}

#[derive(SettingsSchema, Serialize, Deserialize, Clone)]
#[serde(rename_all = "camelCase")]
pub struct VideoDesc {
    #[schema(advanced)]
    pub adapter_index: u32,

    // Dropdown with 25%, 50%, 75%, 100%, 125%, 150% etc or custom
    // Should set renderResolution (always in scale mode).
    // When the user sets a resolution not obtainable with the preset scales, set the dropdown to
    // custom.
    // Warping compensation is already applied by the web server and driver
    #[schema(placeholder = "resolution_dropdown")]
    //
    #[schema(advanced)]
    pub render_resolution: FrameSize, //渲染分辨率

    #[schema(advanced)]
    pub recommended_target_resolution: FrameSize, //推荐的目标分辨率

    #[schema(placeholder = "display_refresh_rate")]
    //
    #[schema(advanced)]
    pub preferred_fps: f32, //偏好的帧率

    #[schema(advanced, min = 1., max = 10.0, step = 0.1)]
    pub max_buffering_frames: f32, //最大缓冲帧

    #[schema(advanced, min = 0.50, max = 0.99, step = 0.01)]
    pub buffering_history_weight: f32, //缓冲历史权重

    pub codec: CodecType, //编码类型

    #[schema(advanced)]
    pub rate_control_mode: RateControlMode, //码率控制模式

    #[schema(advanced)]
    pub filler_data: bool, //

    #[schema(advanced)]
    pub entropy_coding: EntropyCoding, //熵编码

    pub use_10bit_encoder: bool, //使用10bit的编码器

    #[schema(advanced)]
    pub force_sw_encoding: bool, //

    #[schema(advanced)]
    pub sw_thread_count: u32,

    pub bitrate: BitrateConfig, //比特率配置

    #[schema(advanced)]
    pub advanced_codec_options: AdvancedCodecOptions, //高级编码选择

<<<<<<< HEAD
    #[schema(advanced)]
    pub seconds_from_vsync_to_photons: f32,

    pub foveated_rendering: Switch<FoveatedRenderingDesc>, //注释点渲染
=======
    pub foveated_rendering: Switch<FoveatedRenderingDesc>,
>>>>>>> 510854b1
    pub oculus_foveation_level: OculusFovetionLevel,
    pub dynamic_oculus_foveation: bool,
    pub color_correction: Switch<ColorCorrectionDesc>,
}

#[derive(SettingsSchema, Serialize, Deserialize, Clone)]
#[serde(rename_all = "camelCase", tag = "type", content = "content")]
pub enum AudioDeviceId {
    Default,
    Name(String),
    #[schema(min = 1, gui = "UpDown")]
    Index(u64),
}

#[derive(SettingsSchema, Serialize, Deserialize, Clone)]
#[serde(rename_all = "camelCase")]
pub struct AudioBufferingConfig {
    #[schema(min = 0, max = 200)]
    pub average_buffering_ms: u64,

    #[schema(advanced, min = 1, max = 20)]
    pub batch_ms: u64,
}

#[derive(SettingsSchema, Serialize, Deserialize, Clone)]
#[serde(rename_all = "camelCase")]
pub struct GameAudioDesc {
    #[schema(placeholder = "device_dropdown")]
    //
    #[schema(advanced)]
    pub device_id: AudioDeviceId,
    pub mute_when_streaming: bool,
    pub buffering_config: AudioBufferingConfig,
}

// Note: sample rate is a free parameter for microphone, because both server and client supports
// resampling. In contrary, for game audio, the server does not support resampling.
#[derive(SettingsSchema, Serialize, Deserialize, Clone)]
#[serde(rename_all = "camelCase")]
pub struct MicrophoneDesc {
    #[schema(placeholder = "input_device_dropdown")]
    //
    #[schema(advanced)]
    pub input_device_id: AudioDeviceId,

    #[schema(placeholder = "output_device_dropdown")]
    //
    #[cfg(not(target_os = "linux"))]
    #[schema(advanced)]
    pub output_device_id: AudioDeviceId,

    pub buffering_config: AudioBufferingConfig,
}

#[derive(SettingsSchema, Serialize, Deserialize, Clone, Copy)]
#[serde(rename_all = "camelCase", tag = "type", content = "content")]
pub enum LinuxAudioBackend {
    Alsa,
    Jack,
}

#[derive(SettingsSchema, Serialize, Deserialize, Clone)]
#[serde(rename_all = "camelCase")]
pub struct AudioSection {
    #[schema(advanced)]
    pub linux_backend: LinuxAudioBackend,

    pub game_audio: Switch<GameAudioDesc>,

    pub microphone: Switch<MicrophoneDesc>,
}

#[derive(SettingsSchema, Serialize, Deserialize, Clone, Debug)]
#[serde(rename_all = "camelCase", tag = "type", content = "content")]
pub enum OpenvrPropValue {
    Bool(bool),
    Float(f32),
    Int32(i32),
    Uint64(u64),
    Vector3([f32; 3]),
    Double(f64),
    String(String),
}

#[derive(SettingsSchema, Serialize, Deserialize, Clone, Debug)]
#[serde(rename_all = "camelCase")]
pub struct OpenvrPropEntry {
    pub key: OpenvrPropertyKey,
    pub value: OpenvrPropValue,
}

#[derive(SettingsSchema, Serialize, Deserialize, Clone)]
#[serde(rename_all = "camelCase", tag = "type", content = "content")]
pub enum HeadsetEmulationMode {
    RiftS,
    Vive,
    Quest2,
    #[serde(rename_all = "camelCase")]
    Custom {
        serial_number: String,
        props: Vec<OpenvrPropEntry>,
    },
}

#[derive(SettingsSchema, Serialize, Deserialize, Clone)]
#[serde(rename_all = "camelCase", tag = "type", content = "content")]
pub enum ControllersEmulationMode {
    RiftSTouch,
    ValveIndex,
    ViveWand,
    Quest2Touch,
    ViveTracker,
}

#[derive(SettingsSchema, Serialize, Deserialize, Clone)]
#[serde(rename_all = "camelCase")]
pub struct ControllersTriggerOverrideDesc {
    #[schema(advanced, min = 0.01, max = 1., step = 0.01)]
    pub trigger_threshold: f32,
}

#[derive(SettingsSchema, Serialize, Deserialize, Clone)]
#[serde(rename_all = "camelCase")]
pub struct ControllersGripOverrideDesc {
    #[schema(advanced, min = 0.01, max = 1., step = 0.01)]
    pub grip_threshold: f32,
}

#[derive(SettingsSchema, Serialize, Deserialize, Clone)]
pub struct HapticsConfig {
    #[schema(min = 0., max = 5., step = 0.1)]
    pub intensity_multiplier: f32,

    #[schema(advanced, min = 0., max = 1., step = 0.01)]
    pub amplitude_curve: f32,

    #[schema(advanced, min = 0., max = 0.1, step = 0.001)]
    pub min_duration_s: f32,

    #[schema(advanced, min = 1., max = 5., step = 0.1)]
    pub low_duration_amplitude_multiplier: f32,

    #[schema(advanced, min = 0., max = 1., step = 0.01)]
    pub low_duration_range_multiplier: f32,
}

#[derive(SettingsSchema, Serialize, Deserialize, Clone)]
#[serde(rename_all = "camelCase")]
pub struct ControllersDesc {
    pub emulation_mode: ControllersEmulationMode,

    pub extra_openvr_props: Vec<OpenvrPropEntry>,

    #[schema(min = -50, max = 50, step = 1)]
    pub pose_time_offset_ms: i64,

    #[schema(advanced, min = 0., max = 1.0, step = 0.001)]
    pub linear_velocity_cutoff: f32,

    #[schema(advanced, min = 0., max = 100., step = 1.)]
    pub angular_velocity_cutoff: f32,

    #[schema(advanced)]
    pub left_controller_position_offset: [f32; 3],

    #[schema(advanced)]
    pub left_controller_rotation_offset: [f32; 3],

    #[schema(advanced)]
    pub left_hand_tracking_position_offset: [f32; 3],

    #[schema(advanced)]
    pub left_hand_tracking_rotation_offset: [f32; 3],

    #[schema(advanced)]
    pub override_trigger_threshold: Switch<ControllersTriggerOverrideDesc>,

    #[schema(advanced)]
    pub override_grip_threshold: Switch<ControllersGripOverrideDesc>,

    pub haptics: Switch<HapticsConfig>,
}

#[derive(SettingsSchema, Serialize, Deserialize, Clone, Copy)]
#[serde(rename_all = "camelCase", tag = "type", content = "content")]
pub enum PositionRecenteringMode {
    Disabled,
    LocalFloor,
    #[serde(rename_all = "camelCase")]
    Local {
        view_height: f32,
    },
}

#[derive(SettingsSchema, Serialize, Deserialize, Clone, Copy)]
#[serde(rename_all = "camelCase", tag = "type", content = "content")]
pub enum RotationRecenteringMode {
    Disabled,
    Yaw,
    Tilted,
}

#[derive(SettingsSchema, Serialize, Deserialize, Clone)]
#[serde(rename_all = "camelCase")]
pub struct HeadsetDesc {
    pub emulation_mode: HeadsetEmulationMode,

    pub extra_openvr_props: Vec<OpenvrPropEntry>,

    #[schema(advanced)]
    pub tracking_ref_only: bool,

    #[schema(advanced)]
    pub enable_vive_tracker_proxy: bool,

    pub controllers: Switch<ControllersDesc>,

    pub position_recentering_mode: PositionRecenteringMode,

    pub rotation_recentering_mode: RotationRecenteringMode,

    #[schema(advanced)]
    pub extra_latency_mode: bool,
}

#[derive(SettingsSchema, Serialize, Deserialize, Clone)]
#[serde(rename_all = "camelCase", tag = "type", content = "content")]
pub enum SocketProtocol {
    Udp,
    Tcp,
}

#[derive(SettingsSchema, Serialize, Deserialize, Clone)]
#[serde(rename_all = "camelCase")]
pub struct DiscoveryConfig {
    #[schema(advanced)]
    pub auto_trust_clients: bool,
}

#[derive(SettingsSchema, Serialize, Deserialize, Clone)]
#[serde(rename_all = "camelCase", tag = "type", content = "content")]
pub enum SocketBufferSize {
    Default,
    Maximum,
    Custom(u32),
}

#[derive(SettingsSchema, Serialize, Deserialize, Clone)]
#[serde(rename_all = "camelCase")]
pub struct DisconnectionCriteria {
    pub latency_threshold_ms: u64,
    pub sustain_duration_s: u64,
}

#[derive(SettingsSchema, Serialize, Deserialize, Clone)]
#[serde(rename_all = "camelCase")]
pub struct ConnectionDesc {
    pub client_discovery: Switch<DiscoveryConfig>,

    #[schema(advanced, min = 1024, max = 0xFFFF)]
    pub web_server_port: u16,

    pub stream_protocol: SocketProtocol,

    #[schema(advanced)]
    pub server_send_buffer_bytes: SocketBufferSize,

    #[schema(advanced)]
    pub server_recv_buffer_bytes: SocketBufferSize,

    #[schema(advanced)]
    pub client_send_buffer_bytes: SocketBufferSize,

    #[schema(advanced)]
    pub client_recv_buffer_bytes: SocketBufferSize,

    #[schema(advanced)]
    pub stream_port: u16,

    #[schema(advanced)]
    pub aggressive_keyframe_resend: bool,

    #[schema(advanced)]
    pub on_connect_script: String,

    #[schema(advanced)]
    pub on_disconnect_script: String,

    // Max packet size is 64KB for TCP and 65507 bytes for UDP
    #[schema(advanced, min = 0, max = 0xFFFF)]
    pub packet_size: i32,

    #[schema(advanced)]
    pub statistics_history_size: u64,

    pub disconnection_criteria: Switch<DisconnectionCriteria>,
}

#[derive(SettingsSchema, Serialize, Deserialize, Clone, Copy, PartialEq, Eq)]
#[serde(rename_all = "camelCase", tag = "type", content = "content")]
pub enum Theme {
    SystemDefault,
    Classic,
    Darkly,
}

#[derive(SettingsSchema, Serialize, Deserialize, Clone)]
#[serde(rename_all = "camelCase", tag = "type", content = "content")]
pub enum UpdateChannel {
    NoUpdates,
    Stable,
    Nightly,
}

#[derive(SettingsSchema, Serialize, Deserialize, Clone)]
#[serde(rename_all = "camelCase", tag = "type", content = "content")]
pub enum LogLevel {
    Error,
    Warning,
    Info,
    Debug,
}

#[derive(SettingsSchema, Serialize, Deserialize, Clone)]
#[serde(rename_all = "camelCase")]
pub struct Patches {
    pub remove_sync_popup: bool,
    pub linux_async_reprojection: bool,
}

#[derive(SettingsSchema, Serialize, Deserialize, Clone)]
#[serde(rename_all = "camelCase")]
pub struct ExtraDesc {
    pub theme: Theme,
    pub revert_confirm_dialog: bool,
    pub restart_confirm_dialog: bool,
    pub prompt_before_update: bool,
    pub update_channel: UpdateChannel,
    pub log_to_disk: bool,
    pub log_button_presses: bool,
    pub log_haptics: bool,
    pub save_video_stream: bool,

    #[schema(advanced)]
    pub notification_level: LogLevel,
    #[schema(advanced)]
    pub exclude_notifications_without_id: bool,

    pub capture_frame_dir: String,

    pub patches: Patches,
}

#[derive(SettingsSchema, Serialize, Deserialize, Clone)]
pub struct Settings {
    pub video: VideoDesc,
    pub audio: AudioSection,
    pub headset: HeadsetDesc,
    pub connection: ConnectionDesc,
    pub extra: ExtraDesc,
}

pub fn session_settings_default() -> SettingsDefault {
    let socket_buffer = SocketBufferSizeDefault {
        Custom: 100000,
        variant: SocketBufferSizeDefaultVariant::Maximum,
    };

    let default_custom_openvr_props = VectorDefault {
        element: OpenvrPropEntryDefault {
            key: OpenvrPropertyKeyDefault {
                variant: OpenvrPropertyKeyDefaultVariant::TrackingSystemName,
            },
            value: OpenvrPropValueDefault {
                Bool: false,
                Float: 0.0,
                Int32: 0,
                Uint64: 0,
                Vector3: [0.0, 0.0, 0.0],
                Double: 0.0,
                String: "".into(),
                variant: OpenvrPropValueDefaultVariant::String,
            },
        },
        content: vec![],
    };

    SettingsDefault {
        video: VideoDescDefault {
            adapter_index: 0,
            render_resolution: FrameSizeDefault {
                variant: FrameSizeDefaultVariant::Scale,
                Scale: 0.75,
                Absolute: FrameSizeAbsoluteDefault {
                    width: 2880,
                    height: 1600,
                },
            },
            recommended_target_resolution: FrameSizeDefault {
                variant: FrameSizeDefaultVariant::Scale,
                Scale: 0.75,
                Absolute: FrameSizeAbsoluteDefault {
                    width: 2880,
                    height: 1600,
                },
            },
            preferred_fps: 72.,
            max_buffering_frames: 1.5,
            buffering_history_weight: 0.90,
            codec: CodecTypeDefault {
                variant: CodecTypeDefaultVariant::H264,
            },
            rate_control_mode: RateControlModeDefault {
                variant: RateControlModeDefaultVariant::CBR,
            },
            filler_data: false,
            entropy_coding: EntropyCodingDefault {
                variant: EntropyCodingDefaultVariant::CAVLC,
            },
            use_10bit_encoder: false,
            force_sw_encoding: false,
            sw_thread_count: 0,

            //设置默认比特率配置
            bitrate: BitrateConfigDefault {
                mode: BitrateModeDefault {
                    //固定比特率
                    ConstantMbps: 30,
                    //自适应比特率
                    Adaptive: BitrateModeAdaptiveDefault {
                        saturation_multiplier: 0.95, //饱和系数
                        max_bitrate_mbps: SwitchDefault {
                            enabled: false,
                            content: 100, //最大比特率
                        },
                        min_bitrate_mbps: SwitchDefault {
                            enabled: false,
                            content: 5, //最小比特率
                        },
                    },
                    //可变化的
                    variant: BitrateModeDefaultVariant::Adaptive,
                },
                framerate_reset_threshold_multiplier: 0.30, //帧率重新设置的阈值倍数
                max_network_latency_ms: SwitchDefault {
                    enabled: false,
                    content: 8, //最大网络延迟
                },
                max_decoder_latency_ms: 15,
                ///最大解码延迟
                decoder_latency_overstep_frames: 15, //解码延迟超过设定的帧（15）
                decoder_latency_overstep_multiplier: 0.99, //解码延迟超过设定的倍数（0.99）
            },
            advanced_codec_options: AdvancedCodecOptionsDefault {
                encoder_quality_preset: EncoderQualityPresetDefault {
                    variant: EncoderQualityPresetDefaultVariant::Speed,
                },
                nvenc_overrides: NvencOverridesDefault {
                    tuning_preset: NvencTuningPresetDefault {
                        variant: NvencTuningPresetDefaultVariant::LowLatency,
                    },
                    multi_pass: NvencMultiPassDefault {
                        variant: NvencMultiPassDefaultVariant::QuarterResolution,
                    },
                    adaptive_quantization_mode: NvencAdaptiveQuantizationModeDefault {
                        variant: NvencAdaptiveQuantizationModeDefaultVariant::Spatial,
                    },
                    low_delay_key_frame_scale: -1,
                    refresh_rate: -1,
                    enable_intra_refresh: false,
                    intra_refresh_period: -1,
                    intra_refresh_count: -1,
                    max_num_ref_frames: -1,
                    gop_length: -1,
                    p_frame_strategy: -1,
                    rate_control_mode: -1,
                    rc_buffer_size: -1,
                    rc_initial_delay: -1,
                    rc_max_bitrate: -1,
                    rc_average_bitrate: -1,
                    enable_weighted_prediction: false,
                },
                amf_controls: AmfControlsDefault {
                    enable_vbaq: false,
                    use_preproc: false,
                    preproc_sigma: 4,
                    preproc_tor: 7,
                },
                mediacodec_extra_options: DictionaryDefault {
                    key: "".into(),
                    value: MediacodecDataTypeDefault {
                        variant: MediacodecDataTypeDefaultVariant::String,
                        Float: 0.0,
                        Int32: 0,
                        Int64: 0,
                        String: "".into(),
                    },
                    content: vec![
                        ("operating-rate".into(), MediacodecDataType::Int32(i32::MAX)),
                        ("priority".into(), MediacodecDataType::Int32(0)),
                        // low-latency: only applicable on API level 30. Quest 1 and 2 might not be
                        // cabable, since they are on level 29.
                        ("low-latency".into(), MediacodecDataType::Int32(1)),
                        (
                            "vendor.qti-ext-dec-low-latency.enable".into(),
                            MediacodecDataType::Int32(1),
                        ),
                    ],
                },
            },
            foveated_rendering: SwitchDefault {
                enabled: true,
                content: FoveatedRenderingDescDefault {
                    center_size_x: 0.4,
                    center_size_y: 0.35,
                    center_shift_x: 0.4,
                    center_shift_y: 0.1,
                    edge_ratio_x: 4.,
                    edge_ratio_y: 5.,
                },
            },
            oculus_foveation_level: OculusFovetionLevelDefault {
                variant: OculusFovetionLevelDefaultVariant::HighTop,
            },
            dynamic_oculus_foveation: true,
            color_correction: SwitchDefault {
                enabled: true,
                content: ColorCorrectionDescDefault {
                    brightness: 0.,
                    contrast: 0.,
                    saturation: 0.5,
                    gamma: 1.,
                    sharpening: 0.,
                },
            },
        },
        audio: AudioSectionDefault {
            linux_backend: LinuxAudioBackendDefault {
                variant: LinuxAudioBackendDefaultVariant::Alsa,
            },
            game_audio: SwitchDefault {
                enabled: !cfg!(target_os = "linux"),
                content: GameAudioDescDefault {
                    device_id: AudioDeviceIdDefault {
                        variant: AudioDeviceIdDefaultVariant::Default,
                        Name: "".into(),
                        Index: 1,
                    },
                    mute_when_streaming: true,
                    buffering_config: AudioBufferingConfigDefault {
                        average_buffering_ms: 50,
                        batch_ms: 10,
                    },
                },
            },
            microphone: SwitchDefault {
                enabled: false,
                content: MicrophoneDescDefault {
                    input_device_id: AudioDeviceIdDefault {
                        variant: AudioDeviceIdDefaultVariant::Default,
                        Name: "".into(),
                        Index: 1,
                    },
                    #[cfg(not(target_os = "linux"))]
                    output_device_id: AudioDeviceIdDefault {
                        variant: AudioDeviceIdDefaultVariant::Default,
                        Name: "".into(),
                        Index: 1,
                    },
                    buffering_config: AudioBufferingConfigDefault {
                        average_buffering_ms: 50,
                        batch_ms: 10,
                    },
                },
            },
        },
        headset: HeadsetDescDefault {
            emulation_mode: HeadsetEmulationModeDefault {
                Custom: HeadsetEmulationModeCustomDefault {
                    serial_number: "Unknown".into(),
                    props: default_custom_openvr_props.clone(),
                },
                variant: HeadsetEmulationModeDefaultVariant::Quest2,
            },
            extra_openvr_props: default_custom_openvr_props.clone(),
            tracking_ref_only: false,
            enable_vive_tracker_proxy: false,
            controllers: SwitchDefault {
                enabled: true,
                content: ControllersDescDefault {
                    emulation_mode: ControllersEmulationModeDefault {
                        variant: ControllersEmulationModeDefaultVariant::Quest2Touch,
                    },
                    extra_openvr_props: default_custom_openvr_props,
                    pose_time_offset_ms: 20,
                    linear_velocity_cutoff: 0.05,
                    angular_velocity_cutoff: 10.0,
                    left_controller_position_offset: [0.0, 0.0, -0.11],
                    left_controller_rotation_offset: [-20.0, 0.0, 0.0],
                    left_hand_tracking_position_offset: [0.04, -0.02, -0.13],
                    left_hand_tracking_rotation_offset: [0.0, -45.0, -90.0],
                    override_trigger_threshold: SwitchDefault {
                        enabled: false,
                        content: ControllersTriggerOverrideDescDefault {
                            trigger_threshold: 0.1,
                        },
                    },
                    override_grip_threshold: SwitchDefault {
                        enabled: false,
                        content: ControllersGripOverrideDescDefault {
                            grip_threshold: 0.1,
                        },
                    },
                    haptics: SwitchDefault {
                        enabled: true,
                        content: HapticsConfigDefault {
                            intensity_multiplier: 1.,
                            amplitude_curve: 0.4,
                            min_duration_s: 0.01,
                            low_duration_amplitude_multiplier: 2.5,
                            low_duration_range_multiplier: 0.5,
                        },
                    },
                },
            },
            position_recentering_mode: PositionRecenteringModeDefault {
                Local: PositionRecenteringModeLocalDefault { view_height: 1.5 },
                variant: PositionRecenteringModeDefaultVariant::LocalFloor,
            },
            rotation_recentering_mode: RotationRecenteringModeDefault {
                variant: RotationRecenteringModeDefaultVariant::Yaw,
            },
            extra_latency_mode: false,
        },
        connection: ConnectionDescDefault {
            client_discovery: SwitchDefault {
                enabled: true,
                content: DiscoveryConfigDefault {
                    auto_trust_clients: cfg!(debug_assertions),
                },
            },
            web_server_port: 8082,
            stream_protocol: SocketProtocolDefault {
                variant: SocketProtocolDefaultVariant::Udp,
            },
            server_send_buffer_bytes: socket_buffer.clone(),
            server_recv_buffer_bytes: socket_buffer.clone(),
            client_send_buffer_bytes: socket_buffer.clone(),
            client_recv_buffer_bytes: socket_buffer,
            stream_port: 9944,
            aggressive_keyframe_resend: false,
            on_connect_script: "".into(),
            on_disconnect_script: "".into(),
            packet_size: 1400,
            statistics_history_size: 256,
            disconnection_criteria: SwitchDefault {
                enabled: false,
                content: DisconnectionCriteriaDefault {
                    // 时延的阈值
                    latency_threshold_ms: 150,
                    // 可能3秒后会发送断连指令？？？
                    sustain_duration_s: 3,
                },
            },
        },
        extra: ExtraDescDefault {
            theme: ThemeDefault {
                variant: ThemeDefaultVariant::SystemDefault,
            },
            revert_confirm_dialog: true,
            restart_confirm_dialog: true,
            prompt_before_update: true,
            update_channel: UpdateChannelDefault {
                variant: if alvr_common::is_stable() && cfg!(windows) {
                    UpdateChannelDefaultVariant::Stable
                } else if alvr_common::is_nightly() && cfg!(windows) {
                    UpdateChannelDefaultVariant::Nightly
                } else {
                    UpdateChannelDefaultVariant::NoUpdates
                },
            },
            log_to_disk: cfg!(debug_assertions),
            log_button_presses: false,
            log_haptics: false,
            save_video_stream: false,
            notification_level: LogLevelDefault {
                variant: if cfg!(debug_assertions) {
                    LogLevelDefaultVariant::Info
                } else {
                    LogLevelDefaultVariant::Warning
                },
            },
            exclude_notifications_without_id: false,
            capture_frame_dir: if !cfg!(target_os = "linux") {
                "/tmp".into()
            } else {
                "".into()
            },
            patches: PatchesDefault {
                remove_sync_popup: false,
                linux_async_reprojection: false,
            },
        },
    }
}<|MERGE_RESOLUTION|>--- conflicted
+++ resolved
@@ -292,14 +292,7 @@
     #[schema(advanced)]
     pub advanced_codec_options: AdvancedCodecOptions, //高级编码选择
 
-<<<<<<< HEAD
-    #[schema(advanced)]
-    pub seconds_from_vsync_to_photons: f32,
-
     pub foveated_rendering: Switch<FoveatedRenderingDesc>, //注释点渲染
-=======
-    pub foveated_rendering: Switch<FoveatedRenderingDesc>,
->>>>>>> 510854b1
     pub oculus_foveation_level: OculusFovetionLevel,
     pub dynamic_oculus_foveation: bool,
     pub color_correction: Switch<ColorCorrectionDesc>,
