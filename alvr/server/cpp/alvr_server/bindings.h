#pragma once

struct FfiFov {
    float left;
    float right;
    float up;
    float down;
};

struct FfiQuat {
    float x;
    float y;
    float z;
    float w;
};

struct FfiHandSkeleton {
    float jointPositions[26][3];
    FfiQuat jointRotations[26];
};

struct FfiDeviceMotion {
    unsigned long long deviceID;
    FfiQuat orientation;
    float position[3];
    float linearVelocity[3];
    float angularVelocity[3];
};

enum FfiOpenvrPropertyType {
    Bool,
    Float,
    Int32,
    Uint64,
    Vector3,
    Double,
    String,
};

union FfiOpenvrPropertyValue {
    unsigned int bool_;
    float float_;
    int int32;
    unsigned long long uint64;
    float vector3[3];
    double double_;
    char string[256];
};

struct FfiOpenvrProperty {
    unsigned int key;
    FfiOpenvrPropertyType type;
    FfiOpenvrPropertyValue value;
};

struct FfiViewsConfig {
    FfiFov fov[2];
    float ipd_m;
};

enum FfiButtonType {
    BUTTON_TYPE_BINARY,
    BUTTON_TYPE_SCALAR,
};

struct FfiButtonValue {
    FfiButtonType type;
    union {
        unsigned int binary;
        float scalar;
    };
};

struct FfiDynamicEncoderParams {
<<<<<<< HEAD
    bool updated;   //更新
    unsigned long long bitrate_bps;    //比特率
    float framerate;    //帧率
}; 
=======
    unsigned int updated;
    unsigned long long bitrate_bps;
    float framerate;
};
>>>>>>> 510854b1

extern "C" const unsigned char *FRAME_RENDER_VS_CSO_PTR;
extern "C" unsigned int FRAME_RENDER_VS_CSO_LEN;
extern "C" const unsigned char *FRAME_RENDER_PS_CSO_PTR;
extern "C" unsigned int FRAME_RENDER_PS_CSO_LEN;
extern "C" const unsigned char *QUAD_SHADER_CSO_PTR;
extern "C" unsigned int QUAD_SHADER_CSO_LEN;
extern "C" const unsigned char *COMPRESS_AXIS_ALIGNED_CSO_PTR;
extern "C" unsigned int COMPRESS_AXIS_ALIGNED_CSO_LEN;
extern "C" const unsigned char *COLOR_CORRECTION_CSO_PTR;
extern "C" unsigned int COLOR_CORRECTION_CSO_LEN;

extern "C" const unsigned char *QUAD_SHADER_VERT_SPV_PTR;
extern "C" unsigned int QUAD_SHADER_VERT_SPV_LEN;
extern "C" const unsigned char *QUAD_SHADER_FRAG_SPV_PTR;
extern "C" unsigned int QUAD_SHADER_FRAG_SPV_LEN;
extern "C" const unsigned char *COLOR_SHADER_FRAG_SPV_PTR;
extern "C" unsigned int COLOR_SHADER_FRAG_SPV_LEN;
extern "C" const unsigned char *FFR_SHADER_FRAG_SPV_PTR;
extern "C" unsigned int FFR_SHADER_FRAG_SPV_LEN;
extern "C" const unsigned char *RGBTOYUV420_SHADER_COMP_SPV_PTR;
extern "C" unsigned int RGBTOYUV420_SHADER_COMP_SPV_LEN;

extern "C" const char *g_sessionPath;
extern "C" const char *g_driverRootDir;

extern "C" void (*LogError)(const char *stringPtr);
extern "C" void (*LogWarn)(const char *stringPtr);
extern "C" void (*LogInfo)(const char *stringPtr);
extern "C" void (*LogDebug)(const char *stringPtr);
extern "C" void (*LogPeriodically)(const char *tag, const char *stringPtr);
extern "C" void (*DriverReadyIdle)(bool setDefaultChaprone);
extern "C" void (*InitializeDecoder)(const unsigned char *configBuffer, int len);
extern "C" void (*VideoSend)(unsigned long long targetTimestampNs, unsigned char *buf, int len);
extern "C" void (*HapticsSend)(unsigned long long path,
                               float duration_s,
                               float frequency,
                               float amplitude);
extern "C" void (*ShutdownRuntime)();
extern "C" unsigned long long (*PathStringToHash)(const char *path);
extern "C" void (*ReportPresent)(unsigned long long timestamp_ns, unsigned long long offset_ns);
extern "C" void (*ReportComposed)(unsigned long long timestamp_ns, unsigned long long offset_ns);
extern "C" void (*ReportEncoded)(unsigned long long timestamp_ns);
extern "C" FfiDynamicEncoderParams (*GetDynamicEncoderParams)();
extern "C" unsigned long long (*GetSerialNumber)(unsigned long long deviceID, char *outString);
extern "C" void (*SetOpenvrProps)(unsigned long long deviceID);

extern "C" void *CppEntryPoint(const char *pInterfaceName, int *pReturnCode);
extern "C" void InitializeStreaming();
extern "C" void DeinitializeStreaming();
extern "C" void SendVSync(float frameIntervalS);
extern "C" void RequestIDR();
extern "C" void SetTracking(unsigned long long targetTimestampNs,
                            float controllerPoseTimeOffsetS,
                            const FfiDeviceMotion *deviceMotions,
                            int motionsCount,
                            const FfiHandSkeleton *leftHand,
                            const FfiHandSkeleton *rightHand);
extern "C" void VideoErrorReportReceive();
extern "C" void ShutdownSteamvr();

extern "C" void SetOpenvrProperty(unsigned long long deviceID, FfiOpenvrProperty prop);
extern "C" void SetChaperone(float areaWidth, float areaHeight);
extern "C" void SetViewsConfig(FfiViewsConfig config);
extern "C" void SetBattery(unsigned long long deviceID, float gauge_value, bool is_plugged);
extern "C" void SetButton(unsigned long long path, FfiButtonValue value);

extern "C" void CaptureFrame();

// NalParsing.cpp
void ParseFrameNals(unsigned char *buf, int len, unsigned long long targetTimestampNs);<|MERGE_RESOLUTION|>--- conflicted
+++ resolved
@@ -72,17 +72,10 @@
 };
 
 struct FfiDynamicEncoderParams {
-<<<<<<< HEAD
-    bool updated;   //更新
-    unsigned long long bitrate_bps;    //比特率
-    float framerate;    //帧率
-}; 
-=======
-    unsigned int updated;
-    unsigned long long bitrate_bps;
-    float framerate;
+    unsigned int updated; //更新
+    unsigned long long bitrate_bps; //比特率
+    float framerate; //帧率
 };
->>>>>>> 510854b1
 
 extern "C" const unsigned char *FRAME_RENDER_VS_CSO_PTR;
 extern "C" unsigned int FRAME_RENDER_VS_CSO_LEN;
