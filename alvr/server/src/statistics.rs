--- conflicted
+++ resolved
@@ -10,21 +10,12 @@
 
 //结构体：历史帧
 pub struct HistoryFrame {
-<<<<<<< HEAD
     target_timestamp: Duration,       //目标时间戳
     tracking_received: Instant,       //帧接收时间
     frame_present: Instant,           //帧呈现时间
     frame_composed: Instant,          //帧组成时间
     frame_encoded: Instant,           //帧编码时间
-    total_pipeline_latency: Duration, //总流程延迟时间
-=======
-    target_timestamp: Duration,
-    tracking_received: Instant,
-    frame_present: Instant,
-    frame_composed: Instant,
-    frame_encoded: Instant,
     video_packet_bytes: usize,
->>>>>>> 6750c9ea
 }
 
 impl Default for HistoryFrame {
@@ -32,21 +23,12 @@
     fn default() -> Self {
         let now = Instant::now(); //获取当前时间
         Self {
-<<<<<<< HEAD
             target_timestamp: Duration::ZERO,       //目标时间戳，初始化为0
             tracking_received: now,                 //接受时间，初始化为当前时间
             frame_present: now,                     // 帧呈现时间，初始化为当前时间
             frame_composed: now,                    // 帧合成时间，初始化为当前时间
             frame_encoded: now,                     // 帧编码时间，初始化为当前时间
-            total_pipeline_latency: Duration::ZERO, // 总延迟，初始化为 0
-=======
-            target_timestamp: Duration::ZERO,
-            tracking_received: now,
-            frame_present: now,
-            frame_composed: now,
-            frame_encoded: now,
             video_packet_bytes: 0,
->>>>>>> 6750c9ea
         }
     }
 }
@@ -58,7 +40,6 @@
 }
 
 pub struct StatisticsManager {
-<<<<<<< HEAD
     history_buffer: VecDeque<HistoryFrame>, // 历史帧缓冲区，用于记录历史帧的信息
     max_history_size: usize,                // 最大历史帧缓存大小
     last_full_report_instant: Instant,      // 上一次完整的报告时间
@@ -70,21 +51,7 @@
     video_bytes_partial_sum: usize,         //视频数据部分字节求和
     packets_lost_total: usize,              //丢包总数
     packets_lost_partial_sum: usize,        //丢包部分求和
-    battery_gauges: HashMap<u64, f32>,      //电池电量表，用于存储设备ID和对应的电量值
-=======
-    history_buffer: VecDeque<HistoryFrame>,
-    max_history_size: usize,
-    last_full_report_instant: Instant,
-    last_frame_present_instant: Instant,
-    last_frame_present_interval: Duration,
-    video_packets_total: usize,
-    video_packets_partial_sum: usize,
-    video_bytes_total: usize,
-    video_bytes_partial_sum: usize,
-    packets_lost_total: usize,
-    packets_lost_partial_sum: usize,
-    battery_gauges: HashMap<u64, BatteryData>,
->>>>>>> 6750c9ea
+    battery_gauges: HashMap<u64, BatteryData>,//电池电量表，用于存储设备ID和对应的电量值
     steamvr_pipeline_latency: Duration,
     total_pipeline_latency_average: SlidingWindowAverage<Duration>,
     last_vsync_time: Instant,
@@ -232,16 +199,12 @@
             .iter_mut()
             .find(|frame| frame.target_timestamp == client_stats.target_timestamp)
         {
-<<<<<<< HEAD
             //并计算出网络延迟、客户端帧率和服务器帧率等统计信息
-            frame.total_pipeline_latency = client_stats.total_pipeline_latency;
-            //计算出游戏渲染延迟时间
-=======
+            
             let total_pipeline_latency = client_stats.total_pipeline_latency;
             self.total_pipeline_latency_average
                 .submit_sample(total_pipeline_latency);
-
->>>>>>> 6750c9ea
+            //计算出游戏渲染延迟时间
             let game_time_latency = frame
                 .frame_present
                 .saturating_duration_since(frame.tracking_received);
@@ -262,14 +225,10 @@
             // packet is sent and the last video packet is received for a specific frame.
             // For safety, use saturating_sub to avoid a crash if for some reason the network
             // latency is miscalculated as negative.
-<<<<<<< HEAD
             //网络延迟不能直接估算，它是总延迟减去所有其他延迟间隔的剩余部分。
             //特别地，它包含跟踪包的传输延迟和针对特定帧发送第一个视频包和接收最后一个视频包之间的时间间隔。
             //为了安全起见，使用saturating_sub避免如果网络延迟被错误地计算为负数而导致崩溃。
-            let network_latency = frame.total_pipeline_latency.saturating_sub(
-=======
             let network_latency = total_pipeline_latency.saturating_sub(
->>>>>>> 6750c9ea
                 game_time_latency
                     + server_compositor_latency
                     + encoder_latency
@@ -334,8 +293,6 @@
                 self.packets_lost_partial_sum = 0;
             }
 
-<<<<<<< HEAD
-=======
             // While not accurate, this prevents NaNs and zeros that would cause a crash or pollute
             // the graph
             let bitrate_bps = if network_latency != Duration::ZERO {
@@ -346,7 +303,6 @@
 
             // todo: use target timestamp in nanoseconds. the dashboard needs to use the first
             // timestamp as the graph time origin.
->>>>>>> 6750c9ea
             alvr_events::send_event(EventType::GraphStatistics(GraphStatistics {
                 total_pipeline_latency_s: client_stats.total_pipeline_latency.as_secs_f32(),
                 game_time_s: game_time_latency.as_secs_f32(),
