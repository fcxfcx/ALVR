--- conflicted
+++ resolved
@@ -64,33 +64,19 @@
     Lazy::new(|| Mutex::new(Runtime::new().ok()));
 
 static STATISTICS_MANAGER: Lazy<Mutex<Option<StatisticsManager>>> = Lazy::new(|| Mutex::new(None));
-
-// static定义了一个全局静态变量BITRATE_MANAGER，其类型为Lazy<Mutex<BitrateManager>>
-
 static BITRATE_MANAGER: Lazy<Mutex<BitrateManager>> = Lazy::new(|| {
-    // 调用SERVER_DATA_MANAGER的read方法获取读锁
     let data_lock = SERVER_DATA_MANAGER.read();
-<<<<<<< HEAD
-    // 创建一个新的互斥锁类型Mutex<BitrateManager>，并使用BitrateManager::new初始化其值
-    Mutex::new(BitrateManager::new(
-        // 从data_lock中获取视频比特率设置，并复制到新的实例中
-        data_lock.settings().video.bitrate.clone(),
-        // 从data_lock中获取连接统计历史数据的长度，并转换为usize类型，作为新实例的初始化参数
-        data_lock.settings().connection.statistics_history_size as usize,
-=======
     let settings = data_lock.settings();
     Mutex::new(BitrateManager::new(
         settings.video.bitrate.clone(),
         settings.connection.statistics_history_size as usize,
         settings.video.preferred_fps,
->>>>>>> 33f53cef
     ))
 });
 
-//结构体：视频包
 pub struct VideoPacket {
-    pub timestamp: Duration, //时间戳
-    pub payload: Vec<u8>,    //有效载荷
+    pub timestamp: Duration,
+    pub payload: Vec<u8>,
 }
 
 static CONTROL_CHANNEL_SENDER: Lazy<Mutex<Option<mpsc::UnboundedSender<ServerControlPacket>>>> =
@@ -210,7 +196,6 @@
 }
 
 fn init() {
-    // 配置日志相关的服务，启动channel
     let (events_sender, _) = broadcast::channel(web_server::WS_BROADCAST_CAPACITY);
     logging_backend::init_logging(events_sender.clone());
 
@@ -347,37 +332,30 @@
         });
     }
 
-    // 用 "C" 语言的方式导出函数
     extern "C" fn video_send(timestamp_ns: u64, buffer_ptr: *mut u8, len: i32) {
-        // 获取 VIDEO_SENDER 的锁，如果成功获取则执行闭包内的代码
         if let Some(sender) = &*VIDEO_SENDER.lock() {
-            // 将传入的纳秒时间戳转换为持续时间
             let timestamp = Duration::from_nanos(timestamp_ns);
 
-            // 创建一个长度为 len 的 u8 类型的数组，并将所有元素初始化为 0
             let mut payload = vec![0; len as _];
 
-            // 使用 copy_nonoverlapping（也称为 memcpy）以避免释放由 C++ 分配的内存
-            // 将 buffer_ptr 指向的 len 个字节从 C++ 的内存复制到 Rust 的 payload 向量中
             // use copy_nonoverlapping (aka memcpy) to avoid freeing memory allocated by C++
             unsafe {
                 ptr::copy_nonoverlapping(buffer_ptr, payload.as_mut_ptr(), len as _);
             }
-            // 如果 VIDEO_MIRROR_SENDER 的锁获取成功，则将 payload 向量的副本发送到视频镜像发送器中
+
             if let Some(sender) = &*VIDEO_MIRROR_SENDER.lock() {
                 sender.send(payload.clone()).ok();
             }
-            // 如果 VIDEO_RECORDING_FILE 的锁获取成功，则将 payload 向量的内容写入文件中
+
             if let Some(file) = &mut *VIDEO_RECORDING_FILE.lock() {
                 file.write_all(&payload).ok();
             }
-            // 将 timestamp 和 payload 作为参数，构建 VideoPacket 并将其发送到 sender 中
+
             sender.send(VideoPacket { timestamp, payload }).ok();
-            // 如果 STATISTICS_MANAGER 的锁获取成功，则报告视频包的长度
+
             if let Some(stats) = &mut *STATISTICS_MANAGER.lock() {
                 stats.report_video_packet(len as _);
             }
-            // 获取 BITRATE_MANAGER 的锁，并报告已编码帧的大小和时间戳
             BITRATE_MANAGER
                 .lock()
                 .report_encoded_frame_size(timestamp, len as usize)
@@ -402,7 +380,6 @@
 
         let (frame_interval_sender, frame_interval_receiver) = sync::mpsc::channel();
 
-        // 开启一个线程，用于处理连接
         thread::spawn(move || {
             if set_default_chap {
                 // call this when inside a new tokio thread. Calling this on the parent thread will
@@ -445,11 +422,8 @@
         alvr_common::hash_string(CStr::from_ptr(path).to_str().unwrap())
     }
 
-    // extern "C" 它的意思就是告诉编译器将extern “C”后面的括号里的代码当做C代码来处理
     extern "C" fn report_present(timestamp_ns: u64, offset_ns: u64) {
-        // 用 lock 方法获取 STATISTICS_MANAGER 的 MutexGuard，如果获取失败则跳过
         if let Some(stats) = &mut *STATISTICS_MANAGER.lock() {
-            // 调用 MutexGuard 的 report_frame_present 方法，传入 Duration 类型的 timestamp_ns 和 offset_ns
             stats.report_frame_present(
                 Duration::from_nanos(timestamp_ns),
                 Duration::from_nanos(offset_ns),
