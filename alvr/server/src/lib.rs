mod bitrate;
mod buttons;
mod connection;
mod face_tracking;
mod haptics;
mod logging_backend;
mod openvr_props;
mod sockets;
mod statistics;
mod tracking;
mod web_server;

#[allow(
    non_camel_case_types,
    non_upper_case_globals,
    dead_code,
    non_snake_case,
    clippy::unseparated_literal_suffix
)]
mod bindings {
    include!(concat!(env!("OUT_DIR"), "/bindings.rs"));
}
use bindings::*;

use alvr_common::{
    glam::Quat,
    log,
    once_cell::sync::Lazy,
    parking_lot::{Mutex, RwLock},
    prelude::*,
};
use alvr_events::{BitrateSelection, EventType};
use alvr_filesystem::{self as afs, Layout};
use alvr_packets::{ClientListAction, DecoderInitializationConfig, VideoPacketHeader};
use alvr_server_io::ServerDataManager;
use alvr_session::{CodecType, ConnectionState};
use bitrate::BitrateManager;
use connection::SHOULD_CONNECT_TO_CLIENTS;
use statistics::StatisticsManager;
use std::{
    collections::HashMap,
    ffi::{c_char, c_void, CStr, CString},
    fs::File,
    io::Write,
    ptr,
    sync::Once,
    thread,
    time::{Duration, Instant},
};
use sysinfo::{ProcessRefreshKind, RefreshKind, SystemExt};
use tokio::{
    runtime::Runtime,
    sync::{broadcast, Notify},
};

static FILESYSTEM_LAYOUT: Lazy<Layout> = Lazy::new(|| {
    afs::filesystem_layout_from_openvr_driver_root_dir(&alvr_server_io::get_driver_dir().unwrap())
});
static SERVER_DATA_MANAGER: Lazy<RwLock<ServerDataManager>> =
    Lazy::new(|| RwLock::new(ServerDataManager::new(&FILESYSTEM_LAYOUT.session())));
static WEBSERVER_RUNTIME: Lazy<Mutex<Option<Runtime>>> =
    Lazy::new(|| Mutex::new(Runtime::new().ok()));

static STATISTICS_MANAGER: Lazy<Mutex<Option<StatisticsManager>>> = Lazy::new(|| Mutex::new(None));
static BITRATE_MANAGER: Lazy<Mutex<BitrateManager>> = Lazy::new(|| {
    let data_lock = SERVER_DATA_MANAGER.read();
    let settings = data_lock.settings();

    // 创建一个新的互斥锁类型Mutex<BitrateManager>，并使用BitrateManager::new初始化其值
    Mutex::new(BitrateManager::new(
        settings.video.bitrate.history_size,
        settings.video.preferred_fps,
    ))
});

pub struct VideoPacket {
    pub header: VideoPacketHeader,
    pub payload: Vec<u8>,
}

static VIDEO_MIRROR_SENDER: Lazy<Mutex<Option<broadcast::Sender<Vec<u8>>>>> =
    Lazy::new(|| Mutex::new(None));
static VIDEO_RECORDING_FILE: Lazy<Mutex<Option<File>>> = Lazy::new(|| Mutex::new(None));

static DISCONNECT_CLIENT_NOTIFIER: Lazy<Notify> = Lazy::new(Notify::new);
static RESTART_NOTIFIER: Lazy<Notify> = Lazy::new(Notify::new);

static FRAME_RENDER_VS_CSO: &[u8] = include_bytes!("../cpp/platform/win32/FrameRenderVS.cso");
static FRAME_RENDER_PS_CSO: &[u8] = include_bytes!("../cpp/platform/win32/FrameRenderPS.cso");
static QUAD_SHADER_CSO: &[u8] = include_bytes!("../cpp/platform/win32/QuadVertexShader.cso");
static COMPRESS_AXIS_ALIGNED_CSO: &[u8] =
    include_bytes!("../cpp/platform/win32/CompressAxisAlignedPixelShader.cso");
static COLOR_CORRECTION_CSO: &[u8] =
    include_bytes!("../cpp/platform/win32/ColorCorrectionPixelShader.cso");

static QUAD_SHADER_COMP_SPV: &[u8] = include_bytes!("../cpp/platform/linux/shader/quad.comp.spv");
static COLOR_SHADER_COMP_SPV: &[u8] = include_bytes!("../cpp/platform/linux/shader/color.comp.spv");
static FFR_SHADER_COMP_SPV: &[u8] = include_bytes!("../cpp/platform/linux/shader/ffr.comp.spv");
static RGBTOYUV420_SHADER_COMP_SPV: &[u8] =
    include_bytes!("../cpp/platform/linux/shader/rgbtoyuv420.comp.spv");

static DECODER_CONFIG: Lazy<Mutex<Option<DecoderInitializationConfig>>> =
    Lazy::new(|| Mutex::new(None));

fn to_ffi_quat(quat: Quat) -> FfiQuat {
    FfiQuat {
        x: quat.x,
        y: quat.y,
        z: quat.z,
        w: quat.w,
    }
}

pub fn create_recording_file() {
    let codec = SERVER_DATA_MANAGER.read().settings().video.preferred_codec;
    let ext = if matches!(codec, CodecType::H264) {
        "h264"
    } else {
        "h265"
    };

    let path = FILESYSTEM_LAYOUT.log_dir.join(format!("recording.{ext}"));

    match File::create(path) {
        Ok(mut file) => {
            if let Some(config) = &*DECODER_CONFIG.lock() {
                file.write_all(&config.config_buffer).ok();
            }

            *VIDEO_RECORDING_FILE.lock() = Some(file);

            unsafe { RequestIDR() };
        }
        Err(e) => {
            error!("Failed to record video on disk: {e}");
        }
    }
}

// This call is blocking
pub extern "C" fn shutdown_driver() {
    // Invoke connection runtimes shutdown
    // todo: block until they shutdown
    SHOULD_CONNECT_TO_CLIENTS.set(false);

    {
        let mut data_manager_lock = SERVER_DATA_MANAGER.write();

        let hostnames = data_manager_lock
            .client_list()
            .iter()
            .filter_map(|(hostname, info)| {
                (!matches!(
                    info.connection_state,
                    ConnectionState::Disconnected | ConnectionState::Disconnecting { .. }
                ))
                .then(|| hostname.clone())
            })
            .collect::<Vec<_>>();

        for hostname in hostnames {
            data_manager_lock.update_client_list(
                hostname,
                ClientListAction::SetConnectionState(ConnectionState::Disconnecting {
                    should_be_removed: false,
                }),
            );
        }
    }

    DISCONNECT_CLIENT_NOTIFIER.notify_waiters();

    // apply openvr config for the next launch
    SERVER_DATA_MANAGER.write().session_mut().openvr_config = connection::contruct_openvr_config();

    if let Some(backup) = SERVER_DATA_MANAGER
        .write()
        .session_mut()
        .drivers_backup
        .take()
    {
        alvr_server_io::driver_registration(&backup.other_paths, true).ok();
        alvr_server_io::driver_registration(&[backup.alvr_path], false).ok();
    }

    while SERVER_DATA_MANAGER
        .read()
        .client_list()
        .iter()
        .any(|(_, info)| info.connection_state != ConnectionState::Disconnected)
    {
        thread::sleep(Duration::from_millis(100));
    }

    WEBSERVER_RUNTIME.lock().take();

    unsafe { ShutdownSteamvr() };
}

pub fn notify_restart_driver() {
    let mut system = sysinfo::System::new_with_specifics(
        RefreshKind::new().with_processes(ProcessRefreshKind::everything()),
    );
    system.refresh_processes();

    if system
        .processes_by_name(afs::dashboard_fname())
        .next()
        .is_some()
    {
        alvr_events::send_event(EventType::ServerRequestsSelfRestart);
    } else {
        error!("Cannot restart SteamVR. No dashboard process found on local device.");
    }
}

// This call is blocking
pub fn restart_driver() {
    SHOULD_CONNECT_TO_CLIENTS.set(false);
    RESTART_NOTIFIER.notify_waiters();

    shutdown_driver();
}

fn init() {
    let (events_sender, _) = broadcast::channel(web_server::WS_BROADCAST_CAPACITY);
    logging_backend::init_logging(events_sender.clone());

    if let Some(runtime) = WEBSERVER_RUNTIME.lock().as_mut() {
        runtime.spawn(alvr_common::show_err_async(web_server::web_server(
            events_sender,
        )));
    }

    SERVER_DATA_MANAGER.write().clean_client_list();

    unsafe {
        g_sessionPath = CString::new(FILESYSTEM_LAYOUT.session().to_string_lossy().to_string())
            .unwrap()
            .into_raw();
        g_driverRootDir = CString::new(
            FILESYSTEM_LAYOUT
                .openvr_driver_root_dir
                .to_string_lossy()
                .to_string(),
        )
        .unwrap()
        .into_raw();
    };
}

/// # Safety
#[no_mangle]
pub unsafe extern "C" fn HmdDriverFactory(
    interface_name: *const c_char,
    return_code: *mut i32,
) -> *mut c_void {
    static INIT_ONCE: Once = Once::new();
    INIT_ONCE.call_once(init);

    FRAME_RENDER_VS_CSO_PTR = FRAME_RENDER_VS_CSO.as_ptr();
    FRAME_RENDER_VS_CSO_LEN = FRAME_RENDER_VS_CSO.len() as _;
    FRAME_RENDER_PS_CSO_PTR = FRAME_RENDER_PS_CSO.as_ptr();
    FRAME_RENDER_PS_CSO_LEN = FRAME_RENDER_PS_CSO.len() as _;
    QUAD_SHADER_CSO_PTR = QUAD_SHADER_CSO.as_ptr();
    QUAD_SHADER_CSO_LEN = QUAD_SHADER_CSO.len() as _;
    COMPRESS_AXIS_ALIGNED_CSO_PTR = COMPRESS_AXIS_ALIGNED_CSO.as_ptr();
    COMPRESS_AXIS_ALIGNED_CSO_LEN = COMPRESS_AXIS_ALIGNED_CSO.len() as _;
    COLOR_CORRECTION_CSO_PTR = COLOR_CORRECTION_CSO.as_ptr();
    COLOR_CORRECTION_CSO_LEN = COLOR_CORRECTION_CSO.len() as _;
    QUAD_SHADER_COMP_SPV_PTR = QUAD_SHADER_COMP_SPV.as_ptr();
    QUAD_SHADER_COMP_SPV_LEN = QUAD_SHADER_COMP_SPV.len() as _;
    COLOR_SHADER_COMP_SPV_PTR = COLOR_SHADER_COMP_SPV.as_ptr();
    COLOR_SHADER_COMP_SPV_LEN = COLOR_SHADER_COMP_SPV.len() as _;
    FFR_SHADER_COMP_SPV_PTR = FFR_SHADER_COMP_SPV.as_ptr();
    FFR_SHADER_COMP_SPV_LEN = FFR_SHADER_COMP_SPV.len() as _;
    RGBTOYUV420_SHADER_COMP_SPV_PTR = RGBTOYUV420_SHADER_COMP_SPV.as_ptr();
    RGBTOYUV420_SHADER_COMP_SPV_LEN = RGBTOYUV420_SHADER_COMP_SPV.len() as _;

    unsafe extern "C" fn log_error(string_ptr: *const c_char) {
        alvr_common::show_e(CStr::from_ptr(string_ptr).to_string_lossy());
    }

    unsafe fn log(level: log::Level, string_ptr: *const c_char) {
        log::log!(level, "{}", CStr::from_ptr(string_ptr).to_string_lossy());
    }

    unsafe extern "C" fn log_warn(string_ptr: *const c_char) {
        log(log::Level::Warn, string_ptr);
    }

    unsafe extern "C" fn log_info(string_ptr: *const c_char) {
        log(log::Level::Info, string_ptr);
    }

    unsafe extern "C" fn log_debug(string_ptr: *const c_char) {
        log(log::Level::Debug, string_ptr);
    }

    // Should not be used in production
    unsafe extern "C" fn log_periodically(tag_ptr: *const c_char, message_ptr: *const c_char) {
        const INTERVAL: Duration = Duration::from_secs(1);
        static LASTEST_TAG_TIMESTAMPS: Lazy<Mutex<HashMap<String, Instant>>> =
            Lazy::new(|| Mutex::new(HashMap::new()));

        let tag = CStr::from_ptr(tag_ptr).to_string_lossy();
        let message = CStr::from_ptr(message_ptr).to_string_lossy();

        let mut timestamps_ref = LASTEST_TAG_TIMESTAMPS.lock();
        let old_timestamp = timestamps_ref
            .entry(tag.to_string())
            .or_insert_with(Instant::now);
        if *old_timestamp + INTERVAL < Instant::now() {
            *old_timestamp += INTERVAL;

            log::warn!("{}: {}", tag, message);
        }
    }

    extern "C" fn initialize_decoder(buffer_ptr: *const u8, len: i32, codec: i32) {
        let codec = if codec == 0 {
            CodecType::H264
        } else {
            CodecType::Hevc
        };

        let mut config_buffer = vec![0; len as usize];

        unsafe { ptr::copy_nonoverlapping(buffer_ptr, config_buffer.as_mut_ptr(), len as usize) };

        if let Some(sender) = &*VIDEO_MIRROR_SENDER.lock() {
            sender.send(config_buffer.clone()).ok();
        }

        if let Some(file) = &mut *VIDEO_RECORDING_FILE.lock() {
            file.write_all(&config_buffer).ok();
        }

        *DECODER_CONFIG.lock() = Some(DecoderInitializationConfig {
            codec,
            config_buffer,
        });
    }

    pub extern "C" fn driver_ready_idle(set_default_chap: bool) {
        SHOULD_CONNECT_TO_CLIENTS.set(true);

        thread::spawn(move || {
            if set_default_chap {
                // call this when inside a new tokio thread. Calling this on the parent thread will
                // crash SteamVR
                unsafe { SetChaperone(2.0, 2.0) };
            }

            if let Err(InterruptibleError::Other(e)) = connection::handshake_loop() {
                warn!("Connection thread closed: {e}");
            }
        });
    }

    unsafe extern "C" fn path_string_to_hash(path: *const c_char) -> u64 {
        alvr_common::hash_string(CStr::from_ptr(path).to_str().unwrap())
    }

    extern "C" fn report_present(timestamp_ns: u64, offset_ns: u64) {
        if let Some(stats) = &mut *STATISTICS_MANAGER.lock() {
            stats.report_frame_present(
                Duration::from_nanos(timestamp_ns),
                Duration::from_nanos(offset_ns),
            );
        }

        BITRATE_MANAGER.lock().report_frame_present(
            &SERVER_DATA_MANAGER
                .read()
                .settings()
                .video
                .bitrate
                .adapt_to_framerate,
        );
    }

    extern "C" fn report_composed(timestamp_ns: u64, offset_ns: u64) {
        if let Some(stats) = &mut *STATISTICS_MANAGER.lock() {
            stats.report_frame_composed(
                Duration::from_nanos(timestamp_ns),
                Duration::from_nanos(offset_ns),
            );
        }
    }

    extern "C" fn get_dynamic_encoder_params() -> FfiDynamicEncoderParams {
<<<<<<< HEAD
        let params = BITRATE_MANAGER.lock().get_encoder_params(&SERVER_DATA_MANAGER.read().settings().video.bitrate);
        alvr_events::send_event(EventType::BitrateSelection(BitrateSelection {
            bitrate_bps: params.bitrate_bps,
        }));
        params       
=======
        let (params, stats) = BITRATE_MANAGER
            .lock()
            .get_encoder_params(&SERVER_DATA_MANAGER.read().settings().video.bitrate);

        if let Some(stats) = stats {
            if let Some(stats_manager) = &mut *STATISTICS_MANAGER.lock() {
                stats_manager.report_nominal_bitrate_stats(stats);
            }
        }

        params
>>>>>>> 6750c9ea
    }

    extern "C" fn wait_for_vsync() {
        if SERVER_DATA_MANAGER
            .read()
            .settings()
            .video
            .optimize_game_render_latency
        {
            // Note: unlock STATISTICS_MANAGER as soon as possible
            let wait_duration = STATISTICS_MANAGER
                .lock()
                .as_mut()
                .map(|stats| stats.duration_until_next_vsync());

            if let Some(duration) = wait_duration {
                thread::sleep(duration);
            }
        }
    }

    LogError = Some(log_error);
    LogWarn = Some(log_warn);
    LogInfo = Some(log_info);
    LogDebug = Some(log_debug);
    LogPeriodically = Some(log_periodically);
    DriverReadyIdle = Some(driver_ready_idle);
    InitializeDecoder = Some(initialize_decoder);
    VideoSend = Some(connection::send_video);
    HapticsSend = Some(connection::send_haptics);
    ShutdownRuntime = Some(shutdown_driver);
    PathStringToHash = Some(path_string_to_hash);
    ReportPresent = Some(report_present);
    ReportComposed = Some(report_composed);
    GetSerialNumber = Some(openvr_props::get_serial_number);
    SetOpenvrProps = Some(openvr_props::set_device_openvr_props);
    GetDynamicEncoderParams = Some(get_dynamic_encoder_params);
    WaitForVSync = Some(wait_for_vsync);

    CppEntryPoint(interface_name, return_code)
}<|MERGE_RESOLUTION|>--- conflicted
+++ resolved
@@ -390,13 +390,6 @@
     }
 
     extern "C" fn get_dynamic_encoder_params() -> FfiDynamicEncoderParams {
-<<<<<<< HEAD
-        let params = BITRATE_MANAGER.lock().get_encoder_params(&SERVER_DATA_MANAGER.read().settings().video.bitrate);
-        alvr_events::send_event(EventType::BitrateSelection(BitrateSelection {
-            bitrate_bps: params.bitrate_bps,
-        }));
-        params       
-=======
         let (params, stats) = BITRATE_MANAGER
             .lock()
             .get_encoder_params(&SERVER_DATA_MANAGER.read().settings().video.bitrate);
@@ -407,8 +400,10 @@
             }
         }
 
+        alvr_events::send_event(EventType::BitrateSelection(BitrateSelection {
+            bitrate_bps: params.bitrate_bps,
+        }));
         params
->>>>>>> 6750c9ea
     }
 
     extern "C" fn wait_for_vsync() {
