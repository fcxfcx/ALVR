use alvr_common::{prelude::*, StrResult, *};
use alvr_sockets::{CONTROL_PORT, HANDSHAKE_PACKET_SIZE_BYTES, LOCAL_IP};
use std::{
    io::ErrorKind,
    net::{IpAddr, UdpSocket},
};

pub struct WelcomeSocket {
    // 用的是标准库std里面的UdpSocket
    socket: UdpSocket,
    buffer: [u8; HANDSHAKE_PACKET_SIZE_BYTES],
}

impl WelcomeSocket {
    pub fn new() -> StrResult<Self> {
        // 绑定本地IP和端口9943（Control Port）
        let socket = UdpSocket::bind((LOCAL_IP, CONTROL_PORT)).map_err(err!())?;
        // 设置为非阻塞，如果没有数据可读或可写会直接返回一个错误
        socket.set_nonblocking(true).map_err(err!())?;

        // buffer目前大小是56字节
        Ok(Self {
            socket,
            buffer: [0; HANDSHAKE_PACKET_SIZE_BYTES],
        })
    }

    // Returns: client IP, client hostname
    pub fn recv_non_blocking(&mut self) -> IntResult<(String, IpAddr)> {
        let (size, address) = match self.socket.recv_from(&mut self.buffer) {
            Ok(pair) => pair,
            Err(e) => {
                if e.kind() == ErrorKind::WouldBlock || e.kind() == ErrorKind::Interrupted {
                    // 如果是因为阻塞则返回一个需要中断的错误
                    return interrupt();
                } else {
                    return int_fmt_e!("{e}");
                }
            }
        };

        // 判断收到的数据包是否符合格式（56字节，前4字节是ALVR，后到16字节是0）
        // 一个完整的数据包格式是：| 4位 ALVR | 12位 0 | 8位 protocol_id | 32位 hostname |
        if size == HANDSHAKE_PACKET_SIZE_BYTES
            && &self.buffer[..ALVR_NAME.len()] == ALVR_NAME.as_bytes()
            && self.buffer[ALVR_NAME.len()..16].iter().all(|b| *b == 0)
        {
            // 解析16-24的8个字节为protocol_id
            let mut protocol_id_bytes = [0; 8];
            protocol_id_bytes.copy_from_slice(&self.buffer[16..24]);
            // 把字节还原为数字
            let received_protocol_id = u64::from_le_bytes(protocol_id_bytes);

            // 对比收到的protocol_id和当前使用的protocol_id是否一致（这个id是由ALVR版本hash处理得来的）
            if received_protocol_id != alvr_common::protocol_id() {
<<<<<<< HEAD
                let message = format!(
                    "Expected protocol ID {}, Found {received_protocol_id}",
                    alvr_common::protocol_id()
                );
                // 向前端发送一个事件，告诉前端客户端版本不对（发送的是一个info级别的log）
                alvr_events::send_event(EventType::ClientFoundWrongVersion(message.clone()));
                warn!("Found incompatible client! Upgrade or downgrade");
=======
                warn!("Found incompatible client! Upgrade or downgrade\nExpected protocol ID {}, Found {received_protocol_id}",
                alvr_common::protocol_id());
>>>>>>> ae150449

                return interrupt();
            }

            // 解析24到56的32个字节为hostname
            let mut hostname_bytes = [0; 32];
            hostname_bytes.copy_from_slice(&self.buffer[24..56]);
            let hostname = std::str::from_utf8(&hostname_bytes)
                .map_err(to_int_e!())?
                .trim_end_matches('\x00')
                .to_owned();

            // 解析完毕后返回客户端的IP和hostname
            Ok((hostname, address.ip()))
<<<<<<< HEAD
        } else if &self.buffer[..16] == b"\x00\x00\x00\x00\x04\x00\x00\x00\x00\x00\x00\x00ALVR" {
            // 对历史版本的判断，也属于不兼容的版本
            alvr_events::send_event(EventType::ClientFoundWrongVersion("v14 to v18".into()));

            interrupt()
        } else if &self.buffer[..5] == b"\x01ALVR" {
            // People might still download the client from the polygraphene reposiory
            alvr_events::send_event(EventType::ClientFoundWrongVersion("v11 or previous".into()));
=======
        } else if &self.buffer[..16] == b"\x00\x00\x00\x00\x04\x00\x00\x00\x00\x00\x00\x00ALVR"
            || &self.buffer[..5] == b"\x01ALVR"
        {
            warn!("Found old client. Upgrade");
>>>>>>> ae150449

            interrupt()
        } else {
            // Unexpected packet.
            // Note: no need to check for v12 and v13, not found in the wild anymore
            interrupt()
        }
    }
}<|MERGE_RESOLUTION|>--- conflicted
+++ resolved
@@ -53,19 +53,8 @@
 
             // 对比收到的protocol_id和当前使用的protocol_id是否一致（这个id是由ALVR版本hash处理得来的）
             if received_protocol_id != alvr_common::protocol_id() {
-<<<<<<< HEAD
-                let message = format!(
-                    "Expected protocol ID {}, Found {received_protocol_id}",
-                    alvr_common::protocol_id()
-                );
-                // 向前端发送一个事件，告诉前端客户端版本不对（发送的是一个info级别的log）
-                alvr_events::send_event(EventType::ClientFoundWrongVersion(message.clone()));
-                warn!("Found incompatible client! Upgrade or downgrade");
-=======
                 warn!("Found incompatible client! Upgrade or downgrade\nExpected protocol ID {}, Found {received_protocol_id}",
                 alvr_common::protocol_id());
->>>>>>> ae150449
-
                 return interrupt();
             }
 
@@ -79,21 +68,11 @@
 
             // 解析完毕后返回客户端的IP和hostname
             Ok((hostname, address.ip()))
-<<<<<<< HEAD
-        } else if &self.buffer[..16] == b"\x00\x00\x00\x00\x04\x00\x00\x00\x00\x00\x00\x00ALVR" {
-            // 对历史版本的判断，也属于不兼容的版本
-            alvr_events::send_event(EventType::ClientFoundWrongVersion("v14 to v18".into()));
-
-            interrupt()
-        } else if &self.buffer[..5] == b"\x01ALVR" {
-            // People might still download the client from the polygraphene reposiory
-            alvr_events::send_event(EventType::ClientFoundWrongVersion("v11 or previous".into()));
-=======
         } else if &self.buffer[..16] == b"\x00\x00\x00\x00\x04\x00\x00\x00\x00\x00\x00\x00ALVR"
             || &self.buffer[..5] == b"\x01ALVR"
         {
+            // 对历史版本的判断，也属于不兼容的版本
             warn!("Found old client. Upgrade");
->>>>>>> ae150449
 
             interrupt()
         } else {
