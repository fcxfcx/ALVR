--- conflicted
+++ resolved
@@ -12,18 +12,11 @@
 }
 
 impl WelcomeSocket {
-<<<<<<< HEAD
-    pub fn new() -> StrResult<Self> {
+    pub fn new(read_timeout: Duration) -> Result<Self> {
         // 绑定本地IP和端口9943（Control Port）
-        let socket = UdpSocket::bind((LOCAL_IP, CONTROL_PORT)).map_err(err!())?;
+        let socket = UdpSocket::bind((LOCAL_IP, CONTROL_PORT))?;
         // 设置为非阻塞，如果没有数据可读或可写会直接返回一个错误
-        socket.set_nonblocking(true).map_err(err!())?;
-=======
-    pub fn new(read_timeout: Duration) -> Result<Self> {
-        let socket = UdpSocket::bind((LOCAL_IP, CONTROL_PORT))?;
         socket.set_read_timeout(Some(read_timeout))?;
->>>>>>> 8692c945
-
         // buffer目前大小是56字节
         Ok(Self {
             socket,
@@ -32,23 +25,8 @@
     }
 
     // Returns: client IP, client hostname
-<<<<<<< HEAD
-    pub fn recv_non_blocking(&mut self) -> IntResult<(String, IpAddr)> {
-        let (size, address) = match self.socket.recv_from(&mut self.buffer) {
-            Ok(pair) => pair,
-            Err(e) => {
-                if e.kind() == ErrorKind::WouldBlock || e.kind() == ErrorKind::Interrupted {
-                    // 如果是因为阻塞则返回一个需要中断的错误
-                    return interrupt();
-                } else {
-                    return int_fmt_e!("{e}");
-                }
-            }
-        };
-=======
     pub fn recv(&mut self) -> ConResult<(String, IpAddr)> {
         let (size, address) = self.socket.recv_from(&mut self.buffer).handle_try_again()?;
->>>>>>> 8692c945
 
         // 判断收到的数据包是否符合格式（56字节，前4字节是ALVR，后到16字节是0）
         // 一个完整的数据包格式是：| 4位 ALVR | 12位 0 | 8位 protocol_id | 32位 hostname |
@@ -66,10 +44,6 @@
             if received_protocol_id != alvr_common::protocol_id() {
                 con_bail!("Found incompatible client! Upgrade or downgrade\nExpected protocol ID {}, Found {received_protocol_id}",
                 alvr_common::protocol_id());
-<<<<<<< HEAD
-                return interrupt();
-=======
->>>>>>> 8692c945
             }
 
             // 解析24到56的32个字节为hostname
@@ -85,14 +59,7 @@
         } else if &self.buffer[..16] == b"\x00\x00\x00\x00\x04\x00\x00\x00\x00\x00\x00\x00ALVR"
             || &self.buffer[..5] == b"\x01ALVR"
         {
-<<<<<<< HEAD
-            // 对历史版本的判断，也属于不兼容的版本
-            warn!("Found old client. Upgrade");
-
-            interrupt()
-=======
             con_bail!("Found old client. Please upgrade")
->>>>>>> 8692c945
         } else {
             // Unexpected packet.
             // Note: no need to check for v12 and v13, not found in the wild anymore
