--- conflicted
+++ resolved
@@ -112,49 +112,29 @@
             }
         }
 
-<<<<<<< HEAD
-        //如果解码延迟大于最大解码延迟
-        if decoder_latency > Duration::from_millis(self.config.max_decoder_latency_ms) {
-            //解码延迟超出次数+1
-            self.decoder_latency_overstep_count += 1;
-
-            // 如果解码器延迟超限计数器等于指定的帧数，则更新最大码率并标记需要更新
-            if self.decoder_latency_overstep_count
-                == self.config.decoder_latency_overstep_frames as usize
-            {
-                //动态最大比特率=min（平均值，动态最大比特率）*解码延迟超限系数
-                self.dynamic_max_bitrate =
-                    f32::min(self.bitrate_average.get_average(), self.dynamic_max_bitrate)
-                        * self.config.decoder_latency_overstep_multiplier;
-=======
         if let Switch::Enabled(config) = &self.config.decoder_latency_fixer {
+            //如果解码延迟大于最大解码延迟
             if decoder_latency > Duration::from_millis(config.max_decoder_latency_ms) {
+                //解码延迟超出次数+1
                 self.decoder_latency_overstep_count += 1;
 
+                // 如果解码器延迟超限计数器等于指定的帧数，则更新最大码率并标记需要更新
                 if self.decoder_latency_overstep_count
                     == config.decoder_latency_overstep_frames as usize
                 {
+                    //动态最大比特率=min（平均值，动态最大比特率）*解码延迟超限系数
                     self.dynamic_max_bitrate =
                         f32::min(self.bitrate_average.get_average(), self.dynamic_max_bitrate)
                             * config.decoder_latency_overstep_multiplier;
->>>>>>> 981f66ca
-
                     self.update_needed = true;
 
-<<<<<<< HEAD
-                //重置解码延迟超限计数器
-                self.decoder_latency_overstep_count = 0;
-            }
-        } else {
-            // 如果解码器延迟没有超过最大延迟值，重置解码器延迟超限计数器
-            self.decoder_latency_overstep_count = 0;
-=======
+                    //重置解码延迟超限计数器
                     self.decoder_latency_overstep_count = 0;
                 }
             } else {
+                // 如果解码器延迟没有超过最大延迟值，重置解码器延迟超限计数器
                 self.decoder_latency_overstep_count = 0;
             }
->>>>>>> 981f66ca
         }
     }
 
