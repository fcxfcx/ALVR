--- conflicted
+++ resolved
@@ -12,11 +12,11 @@
 const UPDATE_INTERVAL: Duration = Duration::from_secs(1);
 
 pub struct BitrateManager {
-<<<<<<< HEAD
     nominal_framerate: f32,                                  //新增：帧率
     max_history_size: usize,                                 //新增：历史最大值
     frame_interval_average: SlidingWindowAverage<Duration>,  //帧间隔平均值
     packet_sizes_bits_history: VecDeque<(Duration, usize)>,  //新增：历史包大小记录
+    encoder_latency_average: SlidingWindowAverage<Duration>,
     network_latency_average: SlidingWindowAverage<Duration>, //网络延迟平均值
     bitrate_average: SlidingWindowAverage<f32>,              //新增：平均比特率
     decoder_latency_overstep_count: usize,                   //新增：解码延迟计数器
@@ -24,25 +24,9 @@
     last_update_instant: Instant,                            //上一次更新
     dynamic_max_bitrate: f32,                                //新增：动态最大比特率
     update_needed: bool,                                     //更新需求
+    previous_config: Option<BitrateConfig>,
     bitrate_last_interval : VecDeque<f32>,       //上一个统计间隔内的带宽值
     data_last_interval : VecDeque<f32>           //上一个统计间隔内的数据量
-=======
-    nominal_frame_interval: Duration,
-    max_history_size: usize,
-    frame_interval_average: SlidingWindowAverage<Duration>,
-    // note: why packet_sizes_bits_history is a queue and not a sliding average? Because some
-    // network samples will be dropped but not any packet size sample
-    packet_sizes_bits_history: VecDeque<(Duration, usize)>,
-    encoder_latency_average: SlidingWindowAverage<Duration>,
-    network_latency_average: SlidingWindowAverage<Duration>,
-    bitrate_average: SlidingWindowAverage<f32>,
-    decoder_latency_overstep_count: usize,
-    last_frame_instant: Instant,
-    last_update_instant: Instant,
-    dynamic_max_bitrate: f32,
-    previous_config: Option<BitrateConfig>,
-    update_needed: bool,
->>>>>>> 6750c9ea
 }
 
 impl BitrateManager {
@@ -151,14 +135,9 @@
         {
             if decoder_latency > Duration::from_millis(config.max_decoder_latency_ms) {
                 self.decoder_latency_overstep_count += 1;
-
-<<<<<<< HEAD
                 // 如果解码器延迟超限计数器等于指定的帧数，则更新最大码率并标记需要更新
-                if self.decoder_latency_overstep_count == config.latency_overstep_frames as usize {
-                    // 如果解码器延迟超限计数器等于指定的帧数，则更新最大码率并标记需要更新
-=======
+                // 如果解码器延迟超限计数器等于指定的帧数，则更新最大码率并标记需要更新
                 if self.decoder_latency_overstep_count == config.latency_overstep_frames {
->>>>>>> 6750c9ea
                     self.dynamic_max_bitrate =
                         f32::min(self.bitrate_average.get_average(), self.dynamic_max_bitrate)
                             * config.latency_overstep_multiplier;
@@ -200,16 +179,12 @@
             );
         }
 
-<<<<<<< HEAD
-
-        //计算比特率
-=======
+        
         self.last_update_instant = now;
         self.update_needed = false;
-
         let mut stats = NominalBitrateStats::default();
 
->>>>>>> 6750c9ea
+        //计算比特率
         let bitrate_bps = match &config.mode {
             //如果使用恒定比特率模式
             BitrateMode::ConstantMbps(bitrate_mbps) => *bitrate_mbps as f32 * 1e6,
@@ -270,20 +245,11 @@
             }
         };
 
-<<<<<<< HEAD
-
-        let framerate = if config.adapt_to_framerate.enabled() {
-            1.0 / self
-                .frame_interval_average
-                .get_average()
-                .as_secs_f32()
-                .min(1.0)
-=======
+
         stats.requested_bps = bitrate_bps;
 
         let frame_interval = if config.adapt_to_framerate.enabled() {
             self.frame_interval_average.get_average()
->>>>>>> 6750c9ea
         } else {
             self.nominal_frame_interval
         };
