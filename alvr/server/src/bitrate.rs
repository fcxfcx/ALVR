--- conflicted
+++ resolved
@@ -10,8 +10,8 @@
 
 //定义一个bitratemanager结构体
 pub struct BitrateManager {
-<<<<<<< HEAD
     config: BitrateConfig,                                   //新增：比特率配置
+    nominal_framerate: f32,                                  //新增：帧率
     max_history_size: usize,                                 //新增：历史最大值
     frame_interval_average: SlidingWindowAverage<Duration>,  //帧间隔平均值
     packet_sizes_bits_history: VecDeque<(Duration, usize)>,  //新增：历史包大小记录
@@ -25,26 +25,7 @@
 }
 
 impl BitrateManager {
-    //构造函数，创建一个实例
-    pub fn new(config: BitrateConfig, max_history_size: usize) -> Self {
-=======
-    config: BitrateConfig,
-    nominal_framerate: f32,
-    max_history_size: usize,
-    frame_interval_average: SlidingWindowAverage<Duration>,
-    packet_sizes_bits_history: VecDeque<(Duration, usize)>,
-    network_latency_average: SlidingWindowAverage<Duration>,
-    bitrate_average: SlidingWindowAverage<f32>,
-    decoder_latency_overstep_count: usize,
-    last_frame_instant: Instant,
-    last_update_instant: Instant,
-    dynamic_max_bitrate: f32,
-    update_needed: bool,
-}
-
-impl BitrateManager {
     pub fn new(config: BitrateConfig, max_history_size: usize, nominal_framerate: f32) -> Self {
->>>>>>> 33f53cef
         Self {
             config,
             nominal_framerate,
@@ -71,37 +52,20 @@
 
     // Note: This is used to calculate the framerate/frame interval. The frame present is the most
     // accurate event for this use.
-<<<<<<< HEAD
-
     //计算帧间隔平均值
-    pub fn report_frame_resent(&mut self) {
-        let now = Instant::now(); //获取当前时间
-=======
     pub fn report_frame_present(&mut self) {
         let now = Instant::now();
->>>>>>> 33f53cef
 
         let interval = now - self.last_frame_instant; //间隔=当前-上一帧时刻
         self.last_frame_instant = now; //计算完后把上一帧的时刻设置为当前时间
 
-<<<<<<< HEAD
-        // 如果帧间隔时间超过平均值=间隔/平均帧间隔
-        //If the latest frame interval deviates too much from the mean,
-        let interval_ratio =
-            interval.as_secs_f32() / self.frame_interval_average.get_average().as_secs_f32();
-
-        self.frame_interval_average.submit_sample(interval);
-        //往存帧间隔的窗口传输样本值
-
-        if (interval_ratio - 1.0).abs() > self.config.framerate_reset_threshold_multiplier {
-            self.frame_interval_average =
-                SlidingWindowAverage::new(interval, self.max_history_size); //计算帧间隔平均值
-            self.update_needed = true; //更新
-=======
         if let Switch::Enabled(config) = &self.config.adapt_to_framerate {
+            // 如果帧间隔时间超过平均值=间隔/平均帧间隔
+            //If the latest frame interval deviates too much from the mean,
             let interval_ratio =
                 interval.as_secs_f32() / self.frame_interval_average.get_average().as_secs_f32();
 
+            //往存帧间隔的窗口传输样本值
             self.frame_interval_average.submit_sample(interval);
 
             if interval_ratio > config.framerate_reset_threshold_multiplier
@@ -111,7 +75,6 @@
                     SlidingWindowAverage::new(interval, self.max_history_size);
                 self.update_needed = true;
             }
->>>>>>> 33f53cef
         }
     }
 
@@ -153,36 +116,21 @@
             }
         }
 
-<<<<<<< HEAD
-        if let Switch::Enabled(config) = &self.config.decoder_latency_fixer {
-            //如果解码延迟大于最大解码延迟
-=======
         if let BitrateMode::Adaptive {
             decoder_latency_fixer: Switch::Enabled(config),
             ..
         } = &self.config.mode
         {
->>>>>>> 33f53cef
             if decoder_latency > Duration::from_millis(config.max_decoder_latency_ms) {
                 //解码延迟超出次数+1
                 self.decoder_latency_overstep_count += 1;
 
-<<<<<<< HEAD
                 // 如果解码器延迟超限计数器等于指定的帧数，则更新最大码率并标记需要更新
-                if self.decoder_latency_overstep_count
-                    == config.decoder_latency_overstep_frames as usize
-                {
-                    //动态最大比特率=min（平均值，动态最大比特率）*解码延迟超限系数
-                    self.dynamic_max_bitrate =
-                        f32::min(self.bitrate_average.get_average(), self.dynamic_max_bitrate)
-                            * config.decoder_latency_overstep_multiplier;
-=======
                 if self.decoder_latency_overstep_count == config.latency_overstep_frames as usize {
+                    // 如果解码器延迟超限计数器等于指定的帧数，则更新最大码率并标记需要更新
                     self.dynamic_max_bitrate =
                         f32::min(self.bitrate_average.get_average(), self.dynamic_max_bitrate)
                             * config.latency_overstep_multiplier;
-
->>>>>>> 33f53cef
                     self.update_needed = true;
 
                     //重置解码延迟超限计数器
@@ -212,13 +160,9 @@
             };
         }
 
-<<<<<<< HEAD
         //计算比特率
-        let mut bitrate_bps = match &self.config.mode {
+        let bitrate_bps = match &self.config.mode {
             //如果使用恒定比特率模式
-=======
-        let bitrate_bps = match &self.config.mode {
->>>>>>> 33f53cef
             BitrateMode::ConstantMbps(bitrate_mbps) => *bitrate_mbps as f32 * 1e6,
             //如果使用自适应比特率模式
             BitrateMode::Adaptive {
@@ -238,42 +182,24 @@
                 if let Switch::Enabled(min) = min_bitrate_mbps {
                     bitrate_bps = f32::max(bitrate_bps, *min as f32 * 1e6);
                 }
-<<<<<<< HEAD
-                //返回计算出的比特率
-                bitrate_bps
-            }
-        };
-        //如果指定了最大网络延迟，根据网络延迟和最大网络延迟计算比特率
-        if let Switch::Enabled(max_ms) = &self.config.max_network_latency_ms {
-            let multiplier =
-                *max_ms as f32 / 1000.0 / self.network_latency_average.get_average().as_secs_f32();
-            bitrate_bps = f32::min(bitrate_bps, bitrate_bps * multiplier);
-        }
-
-        //限制比特率不超过动态最大比特率
-        bitrate_bps = f32::min(bitrate_bps, self.dynamic_max_bitrate);
-
-        //计算帧率
-        let framerate = 1.0
-            / self
-=======
-
+                //如果指定了最大网络延迟，根据网络延迟和最大网络延迟计算比特率
                 if let Switch::Enabled(max_ms) = max_network_latency_ms {
                     let multiplier = *max_ms as f32
                         / 1000.0
                         / self.network_latency_average.get_average().as_secs_f32();
                     bitrate_bps = f32::min(bitrate_bps, bitrate_bps * multiplier);
                 }
-
+                //限制比特率不超过动态最大比特率
                 bitrate_bps = f32::min(bitrate_bps, self.dynamic_max_bitrate);
 
+                //返回计算出的比特率
                 bitrate_bps
             }
         };
 
+        //计算帧率
         let framerate = if self.config.adapt_to_framerate.enabled() {
             1.0 / self
->>>>>>> 33f53cef
                 .frame_interval_average
                 .get_average()
                 .as_secs_f32()
