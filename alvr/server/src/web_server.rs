use crate::{
    bindings::FfiButtonValue, connection::ClientDisconnectRequest, DECODER_CONFIG,
    DISCONNECT_CLIENT_NOTIFIER, FILESYSTEM_LAYOUT, SERVER_DATA_MANAGER, VIDEO_MIRROR_SENDER,
    VIDEO_RECORDING_FILE,
};
use alvr_common::{
    anyhow::{self, Result},
    error, info, log, warn,
};
use alvr_events::{ButtonEvent, Event, EventType};
use alvr_packets::{ButtonValue, ClientListAction, ServerRequest};
use alvr_session::ConnectionState;
use bytes::Buf;
use futures::SinkExt;
use headers::HeaderMapExt;
use hyper::{
    header::{HeaderValue, ACCESS_CONTROL_ALLOW_ORIGIN, CACHE_CONTROL, CONTENT_TYPE},
    service, Body, Request, Response, StatusCode,
};
use serde::de::DeserializeOwned;
use serde_json as json;
use std::{net::SocketAddr, thread};
use tokio::sync::broadcast::{self, error::RecvError};
use tokio_tungstenite::{tungstenite::protocol, WebSocketStream};
use tokio_util::codec::{BytesCodec, FramedRead};

pub const WS_BROADCAST_CAPACITY: usize = 256;

fn reply(code: StatusCode) -> Result<Response<Body>> {
    Ok(Response::builder().status(code).body(Body::empty())?)
}

async fn from_request_body<T: DeserializeOwned>(request: Request<Body>) -> Result<T> {
    Ok(json::from_reader(
        hyper::body::aggregate(request).await?.reader(),
    )?)
}

async fn websocket<T: Clone + Send + 'static>(
    request: Request<Body>,
    sender: broadcast::Sender<T>,
    message_builder: impl Fn(T) -> protocol::Message + Send + Sync + 'static,
) -> Result<Response<Body>> {
    if let Some(key) = request.headers().typed_get::<headers::SecWebsocketKey>() {
        tokio::spawn(async move {
            match hyper::upgrade::on(request).await {
                Ok(upgraded) => {
                    let mut data_receiver = sender.subscribe();

                    let mut ws =
                        WebSocketStream::from_raw_socket(upgraded, protocol::Role::Server, None)
                            .await;

                    loop {
                        match data_receiver.recv().await {
                            Ok(data) => {
                                if let Err(e) = ws.send(message_builder(data)).await {
                                    info!("Failed to send log with websocket: {e}");
                                    break;
                                }

                                ws.flush().await.ok();
                            }
                            Err(RecvError::Lagged(_)) => {
                                warn!("Some log lines have been lost because the buffer is full");
                            }
                            Err(RecvError::Closed) => break,
                        }
                    }

                    ws.close(None).await.ok();
                }
                Err(e) => error!("{e}"),
            }
        });

        let mut response = Response::builder()
            .status(StatusCode::SWITCHING_PROTOCOLS)
            .body(Body::empty())?;

        let h = response.headers_mut();
        h.typed_insert(headers::Upgrade::websocket());
        h.typed_insert(headers::SecWebsocketAccept::from(key));
        h.typed_insert(headers::Connection::upgrade());

        Ok(response)
    } else {
        reply(StatusCode::BAD_REQUEST)
    }
}

async fn http_api(
    request: Request<Body>,
    events_sender: broadcast::Sender<Event>,
) -> Result<Response<Body>> {
    let mut response = match request.uri().path() {
        // New unified requests
        "/api/dashboard-request" => {
            if let Ok(request) = from_request_body::<ServerRequest>(request).await {
                match request {
                    ServerRequest::Log(event) => {
                        let level = event.severity.into_log_level();
                        log::log!(level, "{}", event.content);
                    }
                    ServerRequest::GetSession => {
                        alvr_events::send_event(EventType::Session(Box::new(
                            SERVER_DATA_MANAGER.read().session().clone(),
                        )));
                    }
                    ServerRequest::UpdateSession(session) => {
                        *SERVER_DATA_MANAGER.write().session_mut() = *session
                    }
                    ServerRequest::SetValues(descs) => {
                        SERVER_DATA_MANAGER.write().set_values(descs).ok();
                    }
                    ServerRequest::UpdateClientList { hostname, action } => {
                        let mut data_manager = SERVER_DATA_MANAGER.write();
                        if matches!(action, ClientListAction::RemoveEntry) {
                            if let Some(entry) = data_manager.client_list().get(&hostname) {
                                if entry.connection_state != ConnectionState::Disconnected {
                                    data_manager.update_client_list(
                                        hostname.clone(),
                                        ClientListAction::SetConnectionState(
                                            ConnectionState::Disconnecting {
                                                should_be_removed: true,
                                            },
                                        ),
                                    );
                                } else {
                                    data_manager.update_client_list(hostname, action);
                                }
                            }
                        } else {
                            data_manager.update_client_list(hostname, action);
                        }

                        if let Some(notifier) = &*DISCONNECT_CLIENT_NOTIFIER.lock() {
                            notifier.send(ClientDisconnectRequest::Disconnect).ok();
                        }
                    }
                    ServerRequest::GetAudioDevices => {
                        if let Ok(list) = SERVER_DATA_MANAGER.read().get_audio_devices_list() {
                            alvr_events::send_event(EventType::AudioDevices(list));
                        }
                    }
                    ServerRequest::CaptureFrame => unsafe { crate::CaptureFrame() },
                    ServerRequest::InsertIdr => unsafe { crate::RequestIDR() },
                    ServerRequest::StartRecording => crate::create_recording_file(),
                    ServerRequest::StopRecording => *VIDEO_RECORDING_FILE.lock() = None,
                    ServerRequest::FirewallRules(action) => {
                        if alvr_server_io::firewall_rules(action).is_ok() {
                            info!("Setting firewall rules succeeded!");
                        } else {
                            error!("Setting firewall rules failed!");
                        }
                    }
                    ServerRequest::RegisterAlvrDriver => {
                        alvr_server_io::driver_registration(
                            &[FILESYSTEM_LAYOUT.openvr_driver_root_dir.clone()],
                            true,
                        )
                        .ok();

                        if let Ok(list) = alvr_server_io::get_registered_drivers() {
                            alvr_events::send_event(EventType::DriversList(list));
                        }
                    }
                    ServerRequest::UnregisterDriver(path) => {
                        alvr_server_io::driver_registration(&[path], false).ok();

                        if let Ok(list) = alvr_server_io::get_registered_drivers() {
                            alvr_events::send_event(EventType::DriversList(list));
                        }
                    }
                    ServerRequest::GetDriverList => {
                        if let Ok(list) = alvr_server_io::get_registered_drivers() {
                            alvr_events::send_event(EventType::DriversList(list));
                        }
                    }
                    ServerRequest::RestartSteamvr => {
                        thread::spawn(crate::restart_driver);
                    }
                    ServerRequest::ShutdownSteamvr => {
                        // This lint is bugged with extern "C"
                        #[allow(clippy::redundant_closure)]
                        thread::spawn(|| crate::shutdown_driver());
                    }
                }

                reply(StatusCode::OK)?
            } else {
                reply(StatusCode::BAD_REQUEST)?
            }
        }
        "/api/events" => {
            websocket(request, events_sender, |e| {
                protocol::Message::Text(json::to_string(&e).unwrap())
            })
            .await?
        }
        "/api/video-mirror" => {
            let sender = {
                let mut sender_lock = VIDEO_MIRROR_SENDER.lock();
                if let Some(sender) = &mut *sender_lock {
                    sender.clone()
                } else {
                    let (sender, _) = broadcast::channel(WS_BROADCAST_CAPACITY);
                    *sender_lock = Some(sender.clone());

                    sender
                }
            };

            if let Some(config) = &*DECODER_CONFIG.lock() {
                sender.send(config.config_buffer.clone()).ok();
            }

            let res = websocket(request, sender, protocol::Message::Binary).await?;

            unsafe { crate::RequestIDR() };

            res
        }
        "/api/set-buttons" => {
            let buttons = from_request_body::<Vec<ButtonEvent>>(request).await?;

            for button in buttons {
                let value = match button.value {
                    ButtonValue::Binary(value) => FfiButtonValue {
                        type_: crate::FfiButtonType_BUTTON_TYPE_BINARY,
                        __bindgen_anon_1: crate::FfiButtonValue__bindgen_ty_1 {
                            binary: value.into(),
                        },
                    },

                    ButtonValue::Scalar(value) => FfiButtonValue {
                        type_: crate::FfiButtonType_BUTTON_TYPE_SCALAR,
                        __bindgen_anon_1: crate::FfiButtonValue__bindgen_ty_1 { scalar: value },
                    },
                };

                unsafe { crate::SetButton(alvr_common::hash_string(&button.path), value) };
            }

            reply(StatusCode::OK)?
        }
        "/api/ping" => reply(StatusCode::OK)?,
        other_uri => {
            if other_uri.contains("..") {
                // Attempted tree traversal
                reply(StatusCode::FORBIDDEN)?
            } else {
                let path_branch = match other_uri {
                    "/" => "/index.html",
                    other_path => other_path,
                };

                // 获取dashboard静态资源文件
                let maybe_file = tokio::fs::File::open(format!(
                    "{}{path_branch}",
                    FILESYSTEM_LAYOUT.dashboard_dir().to_string_lossy(),
                ))
                .await;

                if let Ok(file) = maybe_file {
                    let mut builder = Response::builder();
                    if other_uri.ends_with(".js") {
                        builder = builder.header(CONTENT_TYPE, "text/javascript");
                    }
                    if other_uri.ends_with(".wasm") {
                        builder = builder.header(CONTENT_TYPE, "application/wasm");
                    }

                    builder.body(Body::wrap_stream(FramedRead::new(file, BytesCodec::new())))?
                } else {
                    reply(StatusCode::NOT_FOUND)?
                }
            }
        }
    };

    response.headers_mut().insert(
        CACHE_CONTROL,
        HeaderValue::from_str("no-cache, no-store, must-revalidate")?,
    );
    response
        .headers_mut()
        .insert(ACCESS_CONTROL_ALLOW_ORIGIN, HeaderValue::from_static("*"));

    Ok(response)
}

<<<<<<< HEAD
pub async fn web_server(events_sender: broadcast::Sender<Event>) -> StrResult {
    // 从SERVER_DATA_MANAGER中读取配置，获得web_server_port，默认是8082
=======
pub async fn web_server(events_sender: broadcast::Sender<Event>) -> Result<()> {
>>>>>>> 8692c945
    let web_server_port = SERVER_DATA_MANAGER
        .read()
        .settings()
        .connection
        .web_server_port;

    // 配置http服务
    let service = service::make_service_fn(|_| {
        let events_sender = events_sender.clone();
        async move {
            Ok::<_, anyhow::Error>(service::service_fn(move |request| {
                let events_sender = events_sender.clone();
                async move {
                    let res = http_api(request, events_sender).await;
                    if let Err(e) = &res {
                        alvr_common::show_e(e);
                    }

                    res
                }
            }))
        }
    });

<<<<<<< HEAD
    // 绑定端口，启动服务
    hyper::Server::bind(&SocketAddr::new(
=======
    Ok(hyper::Server::bind(&SocketAddr::new(
>>>>>>> 8692c945
        "0.0.0.0".parse().unwrap(),
        web_server_port,
    ))
    .serve(service)
    .await?)
}<|MERGE_RESOLUTION|>--- conflicted
+++ resolved
@@ -290,12 +290,7 @@
     Ok(response)
 }
 
-<<<<<<< HEAD
-pub async fn web_server(events_sender: broadcast::Sender<Event>) -> StrResult {
-    // 从SERVER_DATA_MANAGER中读取配置，获得web_server_port，默认是8082
-=======
 pub async fn web_server(events_sender: broadcast::Sender<Event>) -> Result<()> {
->>>>>>> 8692c945
     let web_server_port = SERVER_DATA_MANAGER
         .read()
         .settings()
@@ -320,12 +315,8 @@
         }
     });
 
-<<<<<<< HEAD
     // 绑定端口，启动服务
-    hyper::Server::bind(&SocketAddr::new(
-=======
     Ok(hyper::Server::bind(&SocketAddr::new(
->>>>>>> 8692c945
         "0.0.0.0".parse().unwrap(),
         web_server_port,
     ))
