use crate::{
    bitrate::BitrateManager, buttons::BUTTON_PATH_FROM_ID, haptics::HapticsManager,
    sockets::WelcomeSocket, statistics::StatisticsManager, tracking::TrackingManager,
    FfiButtonValue, FfiFov, FfiViewsConfig, VideoPacket, BITRATE_MANAGER, CONTROL_CHANNEL_SENDER,
    DECODER_CONFIG, DISCONNECT_CLIENT_NOTIFIER, HAPTICS_SENDER, IS_ALIVE, RESTART_NOTIFIER,
    SERVER_DATA_MANAGER, STATISTICS_MANAGER, VIDEO_RECORDING_FILE, VIDEO_SENDER,
};
use alvr_audio::AudioDevice;
use alvr_common::{
    glam::{UVec2, Vec2},
    once_cell::sync::Lazy,
    parking_lot,
    prelude::*,
    settings_schema::Switch,
    RelaxedAtomic, DEVICE_ID_TO_PATH, LEFT_HAND_ID, RIGHT_HAND_ID,
};
use alvr_events::{ButtonEvent, ButtonValue, EventType, HapticsEvent};
use alvr_session::{CodecType, ControllersEmulationMode, FrameSize, OpenvrConfig};
use alvr_sockets::{
    spawn_cancelable, ClientConnectionResult, ClientControlPacket, ClientListAction,
    ClientStatistics, ControlSocketReceiver, ControlSocketSender, PeerType, ProtoControlSocket,
    ServerControlPacket, StreamConfigPacket, StreamSocketBuilder, Tracking, AUDIO, HAPTICS,
    KEEPALIVE_INTERVAL, STATISTICS, TRACKING, VIDEO,
};
use futures::future::BoxFuture;
use std::{
    collections::{HashMap, HashSet},
    future,
    net::IpAddr,
    process::Command,
    ptr,
    sync::{mpsc as smpsc, Arc},
    thread,
    time::Duration,
};
use tokio::{
    runtime::Runtime,
    sync::{mpsc as tmpsc, Mutex},
    time,
};

// 重试连接的最小间隔，设定为1s
const RETRY_CONNECT_MIN_INTERVAL: Duration = Duration::from_secs(1);

static CONNECTED_CLIENT_HOSTNAMES: Lazy<parking_lot::Mutex<HashSet<String>>> =
    Lazy::new(|| parking_lot::Mutex::new(HashSet::new()));
static STREAMING_CLIENT_HOSTNAME: Lazy<parking_lot::Mutex<Option<String>>> =
    Lazy::new(|| parking_lot::Mutex::new(None));

fn align32(value: f32) -> u32 {
    ((value / 32.).floor() * 32.) as u32
}

// Alternate connection trials with manual IPs and clients discovered on the local network
pub fn handshake_loop(frame_interval_sender: smpsc::Sender<Duration>) -> IntResult {
    // 构造一个 WelcomeSocket
    let mut welcome_socket = WelcomeSocket::new().map_err(to_int_e!())?;

    loop {
        // IS_ALIVE表示driver配置好了
        check_interrupt!(IS_ALIVE.value());

        // 从ServerDataManager中获取client_list，处理手动添加的client
        let manual_client_ips = {
            let connected_hostnames_lock = CONNECTED_CLIENT_HOSTNAMES.lock();
            let mut manual_client_ips = HashMap::new();
            for (hostname, connection_info) in SERVER_DATA_MANAGER.read().client_list() {
                if !connected_hostnames_lock.contains(hostname) {
                    // 添加未连接的client的ip和hostname
                    for ip in &connection_info.manual_ips {
                        manual_client_ips.insert(*ip, hostname.clone());
                    }
                }
            }
            manual_client_ips
        };

        if !manual_client_ips.is_empty()
            && try_connect(manual_client_ips, frame_interval_sender.clone()).is_ok()
        {
            // 如果手动添加的client列表不为空，且连接成功，则1s后到下一次循环
            thread::sleep(RETRY_CONNECT_MIN_INTERVAL);
            continue;
        }

        // 处理自动发现的client
        let discovery_config = SERVER_DATA_MANAGER
            .read()
            .settings()
            .connection
            .client_discovery
            .clone();
        if let Switch::Enabled(config) = discovery_config {
            let (client_hostname, client_ip) = match welcome_socket.recv_non_blocking() {
                // 接收新的client连接并返回hostname和ip
                Ok(pair) => pair,
                Err(e) => {
                    if let InterruptibleError::Other(e) = e {
                        warn!("UDP handshake listening error: {e}");
                    }
                    // 对于其他错误，1s后重试
                    thread::sleep(RETRY_CONNECT_MIN_INTERVAL);
                    continue;
                }
            };

            let trusted = {
                let mut data_manager = SERVER_DATA_MANAGER.write();

                data_manager.update_client_list(
                    client_hostname.clone(),
                    ClientListAction::AddIfMissing {
                        trusted: false,
                        manual_ips: vec![],
                    },
                );

                // 查看是否配置为自动信任client，如果是需要更新client_list并设置trusted为true
                if config.auto_trust_clients {
                    data_manager
                        .update_client_list(client_hostname.clone(), ClientListAction::Trust);
                }

                // 确认client是否被信任
                data_manager
                    .client_list()
                    .get(&client_hostname)
                    .unwrap()
                    .trusted
            };

            // do not attempt connection if the client is already connected
            // 对于已经信任且连接的client，尝试连接
            if trusted && !CONNECTED_CLIENT_HOSTNAMES.lock().contains(&client_hostname) {
                if let Err(e) = try_connect(
                    [(client_ip, client_hostname.clone())].into_iter().collect(),
                    frame_interval_sender.clone(),
                ) {
                    error!("Handshake error for {client_hostname}: {e}");
                }
            }
        }

        thread::sleep(RETRY_CONNECT_MIN_INTERVAL);
    }
}

fn try_connect(
    mut client_ips: HashMap<IpAddr, String>,
    frame_interval_sender: smpsc::Sender<Duration>,
) -> IntResult {
    let runtime = Runtime::new().map_err(to_int_e!())?;

    let (mut proto_socket, client_ip) = runtime
        .block_on(async {
            // 作为发起连接的一方去连接
            // 这个方法虽然接收的是一个Hashmap，只会返回第一个连接成功的socket
            let get_proto_socket = ProtoControlSocket::connect_to(PeerType::AnyClient(
                client_ips.keys().cloned().collect(),
            ));
            tokio::select! {
                // 如果1s内连接成功，则返回连接的socket和client_ip，否则就认为连接失败
                proto_socket = get_proto_socket => proto_socket,
                _ = time::sleep(Duration::from_secs(1)) => {
                    fmt_e!("Control socket failed to connect")
                }
            }
        })
        .map_err(to_int_e!())?;

    // Safety: this never panics because client_ip is picked from client_ips keys
    // 连接成功的socket，会被从client_ips中移除
    let client_hostname = client_ips.remove(&client_ip).unwrap();

    // 把连接成功的client的hostname加入到ServerDataManager的connected_client_hostnames中
    SERVER_DATA_MANAGER.write().update_client_list(
        client_hostname.clone(),
        ClientListAction::UpdateCurrentIp(Some(client_ip)),
    );

    // 尝试去接收StreamingCapabilities和display name，注意proto_socket.recv()返回的是一个结构体（反序列化得来的）
    let maybe_streaming_caps = if let ClientConnectionResult::ConnectionAccepted {
        display_name,
        streaming_capabilities,
        ..
    } = runtime.block_on(proto_socket.recv()).map_err(to_int_e!())?
    {
        SERVER_DATA_MANAGER.write().update_client_list(
            // client_list是一个哈希表，通过hostname作为key，找到的value都是ClientConnectionDecs结构体
            // 这里去更新ClientConnectionDecs结构体中的display_name属性
            client_hostname.clone(),
            ClientListAction::SetDisplayName(display_name),
        );

        streaming_capabilities
    } else {
        // 没收到说明连接处于standby状态，直接返回
        debug!("Found client in standby. Retrying");
        return Ok(());
    };

    let streaming_caps = if let Some(streaming_caps) = maybe_streaming_caps {
        if let Some(hostname) = &*STREAMING_CLIENT_HOSTNAME.lock() {
            // 如果已经有一个StreamingClient连接了，就返回错误
            return int_fmt_e!("Streaming client {hostname} is already connected!");
        } else {
            streaming_caps
        }
    } else {
        return int_fmt_e!("Only streaming clients are supported for now");
    };

    let settings = SERVER_DATA_MANAGER.read().settings().clone();

    fn get_view_res(config: FrameSize, default_res: UVec2) -> UVec2 {
        // 配置streaming的分辨率，可以是相对于默认分辨率的比例，也可以是绝对的分辨率
        // 默认的分辨率是对应Quest的2880x1600，默认的scale是0.75
        let res = match config {
            FrameSize::Scale(scale) => default_res.as_vec2() * scale,
            FrameSize::Absolute { width, height } => {
                let width = width as f32;
                Vec2::new(
                    width,
                    height.map(|h| h as f32).unwrap_or_else(|| {
                        let default_res = default_res.as_vec2();
                        width * default_res.y / default_res.x
                    }),
                )
            }
        };

        UVec2::new(align32(res.x), align32(res.y))
    }

    let stream_view_resolution = get_view_res(
        settings.video.transcoding_view_resolution,
        streaming_caps.default_view_resolution,
    );

    let target_view_resolution = get_view_res(
        settings.video.emulated_headset_view_resolution,
        streaming_caps.default_view_resolution,
    );

    // 配置streaming的fps（默认是72）
    let fps = {
        let mut best_match = 0_f32;
        let mut min_diff = f32::MAX;
        for rr in &streaming_caps.supported_refresh_rates {
            let diff = (*rr - settings.video.preferred_fps).abs();
            if diff < min_diff {
                best_match = *rr;
                min_diff = diff;
            }
        }
        best_match
    };

    // 判断fps是否在支持的范围内
    if !streaming_caps
        .supported_refresh_rates
        .contains(&settings.video.preferred_fps)
    {
        warn!("Chosen refresh rate not supported. Using {fps}Hz");
    }

    // 音频相关的配置
    let game_audio_sample_rate = if let Switch::Enabled(game_audio_config) =
        settings.audio.game_audio
    {
        let game_audio_device = AudioDevice::new_output(
            Some(settings.audio.linux_backend),
            game_audio_config.device.as_ref(),
        )
        .map_err(to_int_e!())?;

        #[cfg(not(target_os = "linux"))]
        if let Switch::Enabled(microphone_desc) = settings.audio.microphone {
            let (sink, source) = AudioDevice::new_virtual_microphone_pair(
                Some(settings.audio.linux_backend),
                microphone_desc.devices,
            )
            .map_err(to_int_e!())?;
            if alvr_audio::is_same_device(&game_audio_device, &sink)
                || alvr_audio::is_same_device(&game_audio_device, &source)
            {
                return int_fmt_e!("Game audio and microphone cannot point to the same device!");
            }
        }

        game_audio_device.input_sample_rate().map_err(to_int_e!())?
    } else {
        0
    };

    // 把串流的配置信息发送给client（注意现在还是在try_connect()函数中）
    let client_config = StreamConfigPacket {
        session_desc: {
            let session = SERVER_DATA_MANAGER.read().session().clone();
            serde_json::to_string(&session).map_err(to_int_e!())?
        },
        view_resolution: stream_view_resolution,
        fps,
        game_audio_sample_rate,
    };
    runtime
        .block_on(proto_socket.send(&client_config))
        .map_err(to_int_e!())?;

    // 把原始的proto_socket分成两个，一个用于接收数据，一个用于发送数据
    // 用来传输控制数据，这里转换为了ControlSocket里面的Sender和Receiver
    let (mut control_sender, control_receiver) = proto_socket.split();

    // 从setting里读取配置信息，配置controller参数
    let mut controllers_mode_idx = 0;
    let mut override_trigger_threshold = false;
    let mut trigger_threshold = 0.0;
    let mut override_grip_threshold = false;
    let mut grip_threshold = 0.0;
    let controllers_enabled = if let Switch::Enabled(config) = settings.headset.controllers {
        controllers_mode_idx = match config.emulation_mode {
            ControllersEmulationMode::RiftSTouch => 1,
            ControllersEmulationMode::ValveIndex => 3,
            ControllersEmulationMode::ViveWand => 5,
            ControllersEmulationMode::Quest2Touch => 7,
            ControllersEmulationMode::ViveTracker => 9,
        };
        override_trigger_threshold =
            if let Switch::Enabled(value) = config.trigger_threshold_override {
                trigger_threshold = value;
                true
            } else {
                false
            };
        override_grip_threshold = if let Switch::Enabled(value) = config.grip_threshold_override {
            grip_threshold = value;
            true
        } else {
            false
        };
        true
    } else {
        false
    };

    // 配置视野集中渲染参数
    let mut foveation_center_size_x = 0.0;
    let mut foveation_center_size_y = 0.0;
    let mut foveation_center_shift_x = 0.0;
    let mut foveation_center_shift_y = 0.0;
    let mut foveation_edge_ratio_x = 0.0;
    let mut foveation_edge_ratio_y = 0.0;
    let enable_foveated_rendering =
        if let Switch::Enabled(config) = settings.video.foveated_rendering {
            foveation_center_size_x = config.center_size_x;
            foveation_center_size_y = config.center_size_y;
            foveation_center_shift_x = config.center_shift_x;
            foveation_center_shift_y = config.center_shift_y;
            foveation_edge_ratio_x = config.edge_ratio_x;
            foveation_edge_ratio_y = config.edge_ratio_y;

            true
        } else {
            false
        };

    // 配置色彩校正参数
    let mut brightness = 0.0;
    let mut contrast = 0.0;
    let mut saturation = 0.0;
    let mut gamma = 0.0;
    let mut sharpening = 0.0;
    let enable_color_correction = if let Switch::Enabled(config) = settings.video.color_correction {
        brightness = config.brightness;
        contrast = config.contrast;
        saturation = config.saturation;
        gamma = config.gamma;
        sharpening = config.sharpening;
        true
    } else {
        false
    };

    let nvenc_overrides = settings.video.encoder_config.nvenc;
    let amf_controls = settings.video.encoder_config.amf;

    // 配置OpenVR需要的参数
    let new_openvr_config = OpenvrConfig {
        eye_resolution_width: stream_view_resolution.x,
        eye_resolution_height: stream_view_resolution.y,
        target_eye_resolution_width: target_view_resolution.x,
        target_eye_resolution_height: target_view_resolution.y,
        tracking_ref_only: settings.headset.tracking_ref_only,
        enable_vive_tracker_proxy: settings.headset.enable_vive_tracker_proxy,
        aggressive_keyframe_resend: settings.connection.aggressive_keyframe_resend,
        adapter_index: settings.video.adapter_index,
        codec: matches!(settings.video.preferred_codec, CodecType::Hevc) as _,
        rate_control_mode: settings.video.encoder_config.rate_control_mode as u32,
        filler_data: settings.video.encoder_config.filler_data,
        entropy_coding: settings.video.encoder_config.entropy_coding as u32,
        refresh_rate: fps as _,
        use_10bit_encoder: settings.video.encoder_config.use_10bit,
        enable_vbaq: amf_controls.enable_vbaq,
        use_preproc: amf_controls.use_preproc,
        preproc_sigma: amf_controls.preproc_sigma,
        preproc_tor: amf_controls.preproc_tor,
        nvenc_quality_preset: nvenc_overrides.quality_preset as u32,
        amd_encoder_quality_preset: amf_controls.quality_preset as u32,
        force_sw_encoding: settings
            .video
            .encoder_config
            .software
            .force_software_encoding,
        sw_thread_count: settings.video.encoder_config.software.thread_count,
        controllers_enabled,
        controllers_mode_idx,
        override_trigger_threshold,
        trigger_threshold,
        override_grip_threshold,
        grip_threshold,
        enable_foveated_rendering,
        foveation_center_size_x,
        foveation_center_size_y,
        foveation_center_shift_x,
        foveation_center_shift_y,
        foveation_edge_ratio_x,
        foveation_edge_ratio_y,
        enable_color_correction,
        brightness,
        contrast,
        saturation,
        gamma,
        sharpening,
        linux_async_reprojection: settings.patches.linux_async_reprojection,
        nvenc_tuning_preset: nvenc_overrides.tuning_preset as u32,
        nvenc_multi_pass: nvenc_overrides.multi_pass as u32,
        nvenc_adaptive_quantization_mode: nvenc_overrides.adaptive_quantization_mode as u32,
        nvenc_low_delay_key_frame_scale: nvenc_overrides.low_delay_key_frame_scale,
        nvenc_refresh_rate: nvenc_overrides.refresh_rate,
        enable_intra_refresh: nvenc_overrides.enable_intra_refresh,
        intra_refresh_period: nvenc_overrides.intra_refresh_period,
        intra_refresh_count: nvenc_overrides.intra_refresh_count,
        max_num_ref_frames: nvenc_overrides.max_num_ref_frames,
        gop_length: nvenc_overrides.gop_length,
        p_frame_strategy: nvenc_overrides.p_frame_strategy,
        nvenc_rate_control_mode: nvenc_overrides.rate_control_mode,
        rc_buffer_size: nvenc_overrides.rc_buffer_size,
        rc_initial_delay: nvenc_overrides.rc_initial_delay,
        rc_max_bitrate: nvenc_overrides.rc_max_bitrate,
        rc_average_bitrate: nvenc_overrides.rc_average_bitrate,
        nvenc_enable_weighted_prediction: nvenc_overrides.enable_weighted_prediction,
        capture_frame_dir: settings.capture.capture_frame_dir,
    };

    // 如果从客户端收到的配置与当前ServerData里的配置不同，则更新配置并重启Driver
    if SERVER_DATA_MANAGER.read().session().openvr_config != new_openvr_config {
        SERVER_DATA_MANAGER.write().session_mut().openvr_config = new_openvr_config;

        runtime
            .block_on(control_sender.send(&ServerControlPacket::Restarting))
            .ok();

        crate::notify_restart_driver();
    }

    // 连接完毕，存放到已连接的客户端列表中
    CONNECTED_CLIENT_HOSTNAMES
        .lock()
        .insert(client_hostname.clone());

    *STREAMING_CLIENT_HOSTNAME.lock() = Some(client_hostname.clone());

    thread::spawn(move || {
        runtime.block_on({
            let client_hostname = client_hostname.clone();
            async move {
                // this is a bridge between sync and async, skips the needs for a notifier
                // 搞一个异步任务，每秒检查一次OpenVR Runtime是否还在运行
                let shutdown_detector = async {
                    while IS_ALIVE.value() {
                        time::sleep(Duration::from_secs(1)).await;
                    }
                };

                tokio::select! {
                    res = connection_pipeline(
                        client_hostname,
                        client_ip,
                        control_sender,
                        control_receiver,
                        streaming_caps.microphone_sample_rate,
                        fps,
                        frame_interval_sender
                    ) => {
                        show_warn(res);
                    },
                    _ = DISCONNECT_CLIENT_NOTIFIER.notified() => (),
                    _ = shutdown_detector => (),
                };
            }
        });

        {
            let mut streaming_hostname_lock = STREAMING_CLIENT_HOSTNAME.lock();
            if let Some(hostname) = streaming_hostname_lock.clone() {
                if hostname == client_hostname {
                    *streaming_hostname_lock = None
                }
            }
        }

        CONNECTED_CLIENT_HOSTNAMES.lock().remove(&client_hostname);
    });

    Ok(())
}

// close stream on Drop (manual disconnection or execution canceling)
struct StreamCloseGuard(Arc<RelaxedAtomic>);

impl Drop for StreamCloseGuard {
    // 负责关闭流
    fn drop(&mut self) {
        self.0.set(false);

        *VIDEO_RECORDING_FILE.lock() = None;

        unsafe { crate::DeinitializeStreaming() };

        let on_disconnect_script = SERVER_DATA_MANAGER
            .read()
            .settings()
            .connection
            .on_disconnect_script
            .clone();
        if !on_disconnect_script.is_empty() {
            info!("Running on disconnect script (disconnect): {on_disconnect_script}");
            if let Err(e) = Command::new(&on_disconnect_script)
                .env("ACTION", "disconnect")
                .spawn()
            {
                warn!("Failed to run disconnect script: {e}");
            }
        }
    }
}

// 该方法负责开启所有流的处理loop
async fn connection_pipeline(
    client_hostname: String,
    client_ip: IpAddr,
    control_sender: ControlSocketSender<ServerControlPacket>,
    mut control_receiver: ControlSocketReceiver<ClientControlPacket>,
    microphone_sample_rate: u32,
    refresh_rate: f32,
    frame_interval_sender: smpsc::Sender<Duration>,
) -> StrResult {
    let control_sender = Arc::new(Mutex::new(control_sender));

    // 向客户端发送StartStream包，等待客户端回复StreamReady包
    control_sender
        .lock()
        .await
        .send(&ServerControlPacket::StartStream)
        .await?;

    // 需要收到客户端的StreamReady包，才能继续，否则会报错
    match control_receiver.recv().await {
        Ok(ClientControlPacket::StreamReady) => {}
        Ok(_) => {
            return fmt_e!("Got unexpected packet waiting for stream ack");
        }
        Err(e) => {
            return fmt_e!("Error while waiting for stream ack: {e}");
        }
    }

    let settings = SERVER_DATA_MANAGER.read().settings().clone();

    // 5s内开启StreamSocket，否则报错
    let stream_socket = tokio::select! {
        res = StreamSocketBuilder::connect_to_client(
            client_ip,
            settings.connection.stream_port,
            settings.connection.stream_protocol,
            settings.connection.server_send_buffer_bytes,
            settings.connection.server_recv_buffer_bytes,
            settings.connection.packet_size as _,
        ) => res?,
        _ = time::sleep(Duration::from_secs(5)) => {
            return fmt_e!("Timeout while setting up streams");
        }
    };
    // 将StreamSocket包装成Arc，以便在多个线程间共享，注意此时不能再修改StreamSocket的内容
    let stream_socket = Arc::new(stream_socket);

    // 生成负责统计数据的模块
    *STATISTICS_MANAGER.lock() = Some(StatisticsManager::new(
        settings.connection.statistics_history_size as _,
        Duration::from_secs_f32(1.0 / refresh_rate),
        if let Switch::Enabled(config) = &settings.headset.controllers {
            config.steamvr_pipeline_frames
        } else {
            0.0
        },
    ));

    // 获取BITRATE_MANAGER的锁，并使用settings.video.bitrate和settings.connection.statistics_history_size作为参数来创建一个新的BitrateManager实例
    // 在修改BITRATE_MANAGER实例之前，通过lock()方法获得了对它的锁定，以防止多个线程并发访问。
    // BitrateManager的new方法有两个参数：所需的比特率和统计历史记录的大小。
    // statistics_history_size字段被转换为usize类型，因为new方法的第二个参数是usize类型。
    // 生成负责控制码率的模块
    *BITRATE_MANAGER.lock() = BitrateManager::new(
        settings.video.bitrate,
        settings.connection.statistics_history_size as _,
        refresh_rate,
    );

    // todo: dynamic framerate
    // frame_interval_sender是一个mpsc通道，从server的lib代码里构建并且一层层传进来，同时构建的消费者放在lib代码里
    // mpsc: multiple producer, single consumer，多个生产者，单个消费者通道
    frame_interval_sender
        .send(Duration::from_secs_f32(1.0 / refresh_rate))
        .ok();

    {
        // 如果有配置在连接时执行的脚本，则执行
        let on_connect_script = settings.connection.on_connect_script;

        if !on_connect_script.is_empty() {
            info!("Running on connect script (connect): {on_connect_script}");
            if let Err(e) = Command::new(&on_connect_script)
                .env("ACTION", "connect")
                .spawn()
            {
                warn!("Failed to run connect script: {e}");
            }
        }
    }

<<<<<<< HEAD
    // 检查是否开启了录制视频的功能，如果开启了需要保存视频
    if settings.extra.save_video_stream {
=======
    if settings.capture.save_video_stream {
>>>>>>> 33f53cef
        crate::create_recording_file();
    }

    unsafe { crate::InitializeStreaming() };

    let is_streaming = Arc::new(RelaxedAtomic::new(true));
    // 负责关闭流的guard
    let _stream_guard = StreamCloseGuard(Arc::clone(&is_streaming));

    // 负责音频传输的部分
    let game_audio_loop: BoxFuture<_> = if let Switch::Enabled(config) = settings.audio.game_audio {
        // 构造一个新的流，用于传输音频（音频流的id是2）
        let sender = stream_socket.request_stream(AUDIO).await?;
        Box::pin(async move {
            loop {
                // 新建一个AudioDevice，用于获取音频数据（linux_backend在非linux系统上是None）
                let device = match AudioDevice::new_output(
                    Some(settings.audio.linux_backend),
                    config.device.as_ref(),
                ) {
                    Ok(data) => data,
                    Err(e) => {
                        warn!("New audio device Failed : {e}");
                        time::sleep(RETRY_CONNECT_MIN_INTERVAL).await;
                        continue;
                    }
                };
                let mute_when_streaming = config.mute_when_streaming;

                #[cfg(windows)]
                if let Ok(id) = alvr_audio::get_windows_device_id(&device) {
                    unsafe {
                        crate::SetOpenvrProperty(
                            *alvr_common::HEAD_ID,
                            crate::openvr_props::to_ffi_openvr_prop(
                                alvr_session::OpenvrPropertyKey::AudioDefaultPlaybackDeviceId,
                                alvr_session::OpenvrPropValue::String(id),
                            ),
                        )
                    }
                } else {
                    continue;
                };

                let new_sender = sender.clone();
                if let Err(e) =
                    alvr_audio::record_audio_loop(device, 2, mute_when_streaming, new_sender).await
                {
                    warn!("Audio task exit with error : {e}")
                }

                #[cfg(windows)]
                if let Ok(id) =
                    alvr_audio::get_windows_device_id(&AudioDevice::new_output(None, None)?)
                {
                    unsafe {
                        crate::SetOpenvrProperty(
                            *alvr_common::HEAD_ID,
                            crate::openvr_props::to_ffi_openvr_prop(
                                alvr_session::OpenvrPropertyKey::AudioDefaultPlaybackDeviceId,
                                alvr_session::OpenvrPropValue::String(id),
                            ),
                        )
                    }
                }
            }
        })
    } else {
        Box::pin(future::pending())
    };

    // 负责麦克风传输的部分
    let microphone_loop: BoxFuture<_> = if let Switch::Enabled(config) = settings.audio.microphone {
        #[allow(unused_variables)]
        let (sink, source) = AudioDevice::new_virtual_microphone_pair(
            Some(settings.audio.linux_backend),
            config.devices,
        )?;
        let receiver = stream_socket.subscribe_to_stream(AUDIO).await?;

        #[cfg(windows)]
        if let Ok(id) = alvr_audio::get_windows_device_id(&source) {
            unsafe {
                crate::SetOpenvrProperty(
                    *alvr_common::HEAD_ID,
                    crate::openvr_props::to_ffi_openvr_prop(
                        alvr_session::OpenvrPropertyKey::AudioDefaultRecordingDeviceId,
                        alvr_session::OpenvrPropValue::String(id),
                    ),
                )
            }
        }

        Box::pin(alvr_audio::play_audio_loop(
            sink,
            1,
            microphone_sample_rate,
            config.buffering,
            receiver,
        ))
    } else {
        Box::pin(future::pending())
    };

    let video_send_loop = {
        // VIDEO的流id是3
        let mut socket_sender = stream_socket.request_stream(VIDEO).await?;
        async move {
            // 开启异步任务，用于从其他线程接收视频数据（还是通过mpsc），然后从socket_sender发送出去
            let (data_sender, mut data_receiver) = tmpsc::unbounded_channel();
            // 保存data_sender，用于其他线程发送视频数据
            *VIDEO_SENDER.lock() = Some(data_sender);

            while let Some(VideoPacket { timestamp, payload }) = data_receiver.recv().await {
                socket_sender.send(&timestamp, payload).await.ok();
            }

            Ok(())
        }
    };

    let haptics_send_loop = {
        // HAPTICS的流id是1
        let mut socket_sender = stream_socket.request_stream(HAPTICS).await?;
        let controllers_desc = settings.headset.controllers.clone();
        async move {
            let (data_sender, mut data_receiver) = tmpsc::unbounded_channel();
            // 配置HAPTICS的发送器，供其他线程使用
            *HAPTICS_SENDER.lock() = Some(data_sender);

            let haptics_manager = controllers_desc
                .into_option()
                .and_then(|c| c.haptics.into_option())
                .map(HapticsManager::new);

            // 还是一样，从data_receiver接收数据，然后走socket发送出去
            while let Some(haptics) = data_receiver.recv().await {
                if settings.logging.log_haptics {
                    alvr_events::send_event(EventType::Haptics(HapticsEvent {
                        path: DEVICE_ID_TO_PATH
                            .get(&haptics.device_id)
                            .map(|p| (*p).to_owned())
                            .unwrap_or_else(|| format!("Unknown (ID: {:#16x})", haptics.device_id)),
                        duration: haptics.duration,
                        frequency: haptics.frequency,
                        amplitude: haptics.amplitude,
                    }))
                }

                if let Some(manager) = &haptics_manager {
                    socket_sender.send(&manager.map(haptics), vec![]).await.ok();
                }
            }

            Ok(())
        }
    };

    let (playspace_sync_sender, playspace_sync_receiver) = smpsc::channel::<Option<Vec2>>();

    let is_tracking_ref_only = settings.headset.tracking_ref_only;
    if !is_tracking_ref_only {
        // use a separate thread because SetChaperone() is blocking
        thread::spawn(move || {
            while let Ok(packet) = playspace_sync_receiver.recv() {
                if let Some(area) = packet {
                    unsafe { crate::SetChaperone(area.x, area.y) };
                } else {
                    unsafe { crate::SetChaperone(2.0, 2.0) };
                }
            }
        });
    }

    let tracking_manager = Arc::new(Mutex::new(TrackingManager::new(&settings.headset)));

    // 负责空间位置追踪的部分
    let tracking_receive_loop = {
        // TRACKING的流id是0
        let mut receiver = stream_socket
            .subscribe_to_stream::<Tracking>(TRACKING)
            .await?;
        let tracking_manager = Arc::clone(&tracking_manager);
        async move {
            loop {
                let tracking = receiver.recv_header_only().await?;

                let mut tracking_manager_lock = tracking_manager.lock().await;

                let ffi_motions = tracking_manager_lock.transform_motions(
                    &tracking.device_motions,
                    tracking.left_hand_skeleton.is_some(),
                    tracking.right_hand_skeleton.is_some(),
                );

                let ffi_left_hand_skeleton = tracking
                    .left_hand_skeleton
                    .map(|s| tracking_manager_lock.to_openvr_hand_skeleton(*LEFT_HAND_ID, s));
                let ffi_right_hand_skeleton = tracking
                    .right_hand_skeleton
                    .map(|s| tracking_manager_lock.to_openvr_hand_skeleton(*RIGHT_HAND_ID, s));

                drop(tracking_manager_lock);

                if let Some(stats) = &mut *STATISTICS_MANAGER.lock() {
                    stats.report_tracking_received(tracking.target_timestamp);

                    unsafe {
                        crate::SetTracking(
                            tracking.target_timestamp.as_nanos() as _,
                            stats.tracker_pose_time_offset().as_secs_f32(),
                            ffi_motions.as_ptr(),
                            ffi_motions.len() as _,
                            if let Some(skeleton) = &ffi_left_hand_skeleton {
                                skeleton
                            } else {
                                ptr::null()
                            },
                            if let Some(skeleton) = &ffi_right_hand_skeleton {
                                skeleton
                            } else {
                                ptr::null()
                            },
                        )
                    };
                }
            }
        }
    };

    // 定义名为 `statistics_receive_loop` 的闭包，用于处理接收到的 `ClientStatistics` 数据流
    // 创建一个异步的 `receiver`，用于订阅 `STATISTICS` 通道上的 `ClientStatistics` 数据流
    // 并将结果赋值给 receiver 变量。若出错则返回错误并退出闭包
    let statistics_receive_loop = {
        // STATISTICS的流id是4
        let mut receiver = stream_socket
            .subscribe_to_stream::<ClientStatistics>(STATISTICS)
            .await?; // `await` 等待异步操作完成并返回结果
                     // 创建一个异步闭包并返回，此闭包用于不断循环，从 receiver 中读取数据
        async move {
            loop {
                // 使用 recv_header_only 方法从 receiver 中读取一条 ClientStatistics 数据
                // 若出错则返回错误并退出闭包
                let client_stats = receiver.recv_header_only().await?;
                // 检查 `STATISTICS_MANAGER` 中是否存在数据，若存在则进入语句块
                if let Some(stats) = &mut *STATISTICS_MANAGER.lock() {
                    // 从 `client_stats` 中获取目标时间戳和视频解码延迟信息
                    let timestamp = client_stats.target_timestamp;
                    let decoder_latency = client_stats.video_decode;
                    // 将 `client_stats` 的信息传递给 `STATISTICS_MANAGER` 并获取网络延迟
                    let network_latency = stats.report_statistics(client_stats);

                    // 将时间戳、网络延迟和解码延迟信息传递给 `BITRATE_MANAGER` 进行处理
                    BITRATE_MANAGER.lock().report_frame_latencies(
                        timestamp,
                        network_latency,
                        decoder_latency,
                    );
                }
            }
        }
    };

    let keepalive_loop = {
        let control_sender = Arc::clone(&control_sender);
        async move {
            loop {
                let res = control_sender
                    .lock()
                    .await
                    .send(&ServerControlPacket::KeepAlive)
                    .await;
                if let Err(e) = res {
                    info!("Client disconnected. Cause: {e}");
                    break Ok(());
                }
                time::sleep(KEEPALIVE_INTERVAL).await;
            }
        }
    };

    let (control_channel_sender, mut control_channel_receiver) = tmpsc::unbounded_channel();
    *CONTROL_CHANNEL_SENDER.lock() = Some(control_channel_sender);

    let control_send_loop = {
        let control_sender = Arc::clone(&control_sender);
        async move {
            while let Some(packet) = control_channel_receiver.recv().await {
                control_sender.lock().await.send(&packet).await?;
            }

            Ok(())
        }
    };

    let control_loop = async move {
        loop {
            match control_receiver.recv().await {
                Ok(ClientControlPacket::PlayspaceSync(packet)) => {
                    if !is_tracking_ref_only {
                        playspace_sync_sender.send(packet).ok();

                        tracking_manager.lock().await.recenter();
                    }
                }
                Ok(ClientControlPacket::RequestIdr) => {
                    if let Some(sender) = &*CONTROL_CHANNEL_SENDER.lock() {
                        if let Some(config) = &*DECODER_CONFIG.lock() {
                            sender
                                .send(ServerControlPacket::InitializeDecoder(config.clone()))
                                .ok();
                        }
                    }
                    unsafe { crate::RequestIDR() }
                }
                Ok(ClientControlPacket::VideoErrorReport) => {
                    if let Some(stats) = &mut *STATISTICS_MANAGER.lock() {
                        stats.report_packet_loss();
                    }
                    unsafe { crate::VideoErrorReportReceive() };
                }
                Ok(ClientControlPacket::ViewsConfig(config)) => unsafe {
                    crate::SetViewsConfig(FfiViewsConfig {
                        fov: [
                            FfiFov {
                                left: config.fov[0].left,
                                right: config.fov[0].right,
                                up: config.fov[0].up,
                                down: config.fov[0].down,
                            },
                            FfiFov {
                                left: config.fov[1].left,
                                right: config.fov[1].right,
                                up: config.fov[1].up,
                                down: config.fov[1].down,
                            },
                        ],
                        ipd_m: config.ipd_m,
                    });
                },
                Ok(ClientControlPacket::Battery(packet)) => unsafe {
                    crate::SetBattery(packet.device_id, packet.gauge_value, packet.is_plugged);

                    if let Some(stats) = &mut *STATISTICS_MANAGER.lock() {
                        stats.report_battery(packet.device_id, packet.gauge_value);
                    }
                },
                Ok(ClientControlPacket::Button { path_id, value }) => {
                    if settings.logging.log_button_presses {
                        alvr_events::send_event(EventType::Button(ButtonEvent {
                            path: BUTTON_PATH_FROM_ID
                                .get(&path_id)
                                .cloned()
                                .unwrap_or_else(|| format!("Unknown (ID: {path_id:#16x})")),
                            value,
                        }));
                    }

                    let value = match value {
                        ButtonValue::Binary(value) => FfiButtonValue {
                            type_: crate::FfiButtonType_BUTTON_TYPE_BINARY,
                            __bindgen_anon_1: crate::FfiButtonValue__bindgen_ty_1 {
                                binary: value.into(),
                            },
                        },

                        ButtonValue::Scalar(value) => FfiButtonValue {
                            type_: crate::FfiButtonType_BUTTON_TYPE_SCALAR,
                            __bindgen_anon_1: crate::FfiButtonValue__bindgen_ty_1 { scalar: value },
                        },
                    };

                    unsafe { crate::SetButton(path_id, value) };
                }
                Ok(ClientControlPacket::Log { level, message }) => {
                    info!("Client {client_hostname}: [{level:?}] {message}")
                }
                Ok(_) => (),
                Err(e) => {
                    info!("Client disconnected. Cause: {e}");
                    break;
                }
            }
        }

        Ok(())
    };

    let receive_loop = async move { stream_socket.receive_loop().await };

    tokio::select! {
        // Spawn new tasks and let the runtime manage threading
        // 开启所有的loop任务，有任何一个loop任务结束，就会返回
        res = spawn_cancelable(receive_loop) => {
            if let Err(e) = res {
                info!("Client disconnected. Cause: {e}" );
            }

            Ok(())
        },
        res = spawn_cancelable(game_audio_loop) => res,
        res = spawn_cancelable(microphone_loop) => res,
        res = spawn_cancelable(video_send_loop) => res,
        res = spawn_cancelable(statistics_receive_loop) => res,
        res = spawn_cancelable(haptics_send_loop) => res,
        res = spawn_cancelable(tracking_receive_loop) => res,

        // Leave these loops on the current task
        res = keepalive_loop => res,
        res = control_loop => res,
        res = control_send_loop => res,

        _ = RESTART_NOTIFIER.notified() => {
            control_sender
                .lock()
                .await
                .send(&ServerControlPacket::Restarting)
                .await
                .ok();

            Ok(())
        }
    }
}<|MERGE_RESOLUTION|>--- conflicted
+++ resolved
@@ -638,12 +638,8 @@
         }
     }
 
-<<<<<<< HEAD
     // 检查是否开启了录制视频的功能，如果开启了需要保存视频
-    if settings.extra.save_video_stream {
-=======
     if settings.capture.save_video_stream {
->>>>>>> 33f53cef
         crate::create_recording_file();
     }
 
