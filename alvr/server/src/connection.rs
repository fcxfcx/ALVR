--- conflicted
+++ resolved
@@ -554,20 +554,10 @@
                     fmt_e!("Timeout while setting up streams")
                 }
             }
-<<<<<<< HEAD
-        }
-    }
-
-
-    // 检查是否开启了录制视频的功能，如果开启了需要保存视频
-    if settings.capture.save_video_stream {
-        crate::create_recording_file();
-    }
-=======
         })
         .map_err(to_int_e!())?;
     let stream_socket = Arc::new(stream_socket);
->>>>>>> 6750c9ea
+
 
     let mut tracking_receiver =
         runtime.block_on(stream_socket.subscribe_to_stream::<Tracking>(TRACKING));
@@ -843,40 +833,6 @@
                 }
             }
         }
-<<<<<<< HEAD
-    };
-
-    let statistics_receive_loop = {
-        let mut receiver = stream_socket
-            .subscribe_to_stream::<ClientStatistics>(STATISTICS)
-            .await?;
-        async move {
-            let mut last_report_instant = Instant::now();
-            loop {
-                let client_stats = receiver.recv_header_only().await?;
-                if let Some(stats) = &mut *STATISTICS_MANAGER.lock() {
-                    let timestamp = client_stats.target_timestamp;
-                    let decoder_latency = client_stats.video_decode;
-                    let network_latency = stats.report_statistics(client_stats);
-                    BITRATE_MANAGER.lock().report_frame_latencies(
-                        &SERVER_DATA_MANAGER.read().settings().video.bitrate.mode,
-                        timestamp,
-                        network_latency,
-                        decoder_latency,
-                    );
-                }
-
-                if last_report_instant + FULL_REPORT_INTERVAL < Instant::now(){
-                    last_report_instant += FULL_REPORT_INTERVAL;
-                    let mut bitrate_lock = BITRATE_MANAGER.lock();
-                    alvr_events::send_event(EventType::NetworkStatistics(NetworkStatistics{
-                        video_mbits_per_sec: bitrate_lock.get_bitrate_last_interval() / 1e6,
-                        data_bits : bitrate_lock.get_data_last_interval()
-                    }));
-                    bitrate_lock.clear_last_interval();
-                    drop(bitrate_lock)
-                }
-=======
     });
 
     let statistics_thread = thread::spawn(move || loop {
@@ -891,7 +847,6 @@
                 Some(Ok(stats)) => stats,
                 Some(Err(_)) => return,
                 None => continue,
->>>>>>> 6750c9ea
             }
         } else {
             return;
