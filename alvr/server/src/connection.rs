use crate::{
    bitrate::BitrateManager,
    buttons::BUTTON_PATH_FROM_ID,
    create_recording_file,
    face_tracking::FaceTrackingSink,
    haptics,
    sockets::WelcomeSocket,
    statistics::StatisticsManager,
    tracking::{self, TrackingManager},
    FfiButtonValue, FfiFov, FfiViewsConfig, VideoPacket, BITRATE_MANAGER, DECODER_CONFIG,
    SERVER_DATA_MANAGER, STATISTICS_MANAGER, VIDEO_MIRROR_SENDER, VIDEO_RECORDING_FILE,
};
use alvr_audio::AudioDevice;
use alvr_common::{
    con_bail, debug, error,
    glam::{UVec2, Vec2},
    info,
    once_cell::sync::Lazy,
    parking_lot::Mutex,
    settings_schema::Switch,
    warn, AnyhowToCon, ConResult, ConnectionError, LazyMutOpt, RelaxedAtomic, ToCon,
    DEVICE_ID_TO_PATH, HEAD_ID, LEFT_HAND_ID, RIGHT_HAND_ID,
};

use alvr_events::{ButtonEvent, EventType, HapticsEvent, TrackingEvent, MotionStatistics, NetworkStatistics};
use alvr_packets::{
    ButtonValue, ClientConnectionResult, ClientControlPacket, ClientListAction, ClientStatistics,
    Haptics, ServerControlPacket, StreamConfigPacket, Tracking, VideoPacketHeader, AUDIO, HAPTICS,
    STATISTICS, TRACKING, VIDEO,
};
use alvr_session::{CodecType, ConnectionState, ControllersEmulationMode, FrameSize, OpenvrConfig};
use alvr_sockets::{
    PeerType, ProtoControlSocket, StreamSender, StreamSocketBuilder, KEEPALIVE_INTERVAL,
};
use std::{
    collections::HashMap,
    io::Write,
    net::IpAddr,
    process::Command,
    ptr,
    sync::{
        atomic::{AtomicBool, Ordering},
        mpsc::{self, RecvTimeoutError, SyncSender, TrySendError},
        Arc,
    },
    thread,
<<<<<<< HEAD
    time::{Duration,Instant}
=======
    time::{Duration, Instant},
>>>>>>> 8692c945
};

const RETRY_CONNECT_MIN_INTERVAL: Duration = Duration::from_secs(1);
<<<<<<< HEAD
const FULL_REPORT_INTERVAL: Duration = Duration::from_millis(500);
=======
const HANDSHAKE_ACTION_TIMEOUT: Duration = Duration::from_secs(2);
const STREAMING_RECV_TIMEOUT: Duration = Duration::from_millis(500);

const MAX_UNREAD_PACKETS: usize = 10; // Applies per stream
>>>>>>> 8692c945

pub static SHOULD_CONNECT_TO_CLIENTS: Lazy<Arc<RelaxedAtomic>> =
    Lazy::new(|| Arc::new(RelaxedAtomic::new(false)));
pub static IS_STREAMING: Lazy<Arc<RelaxedAtomic>> =
    Lazy::new(|| Arc::new(RelaxedAtomic::new(false)));
static VIDEO_CHANNEL_SENDER: LazyMutOpt<SyncSender<VideoPacket>> = alvr_common::lazy_mut_none();
static HAPTICS_SENDER: LazyMutOpt<StreamSender<Haptics>> = alvr_common::lazy_mut_none();

pub enum ClientDisconnectRequest {
    Disconnect,
    ServerShutdown,
    ServerRestart,
}

pub static DISCONNECT_CLIENT_NOTIFIER: LazyMutOpt<mpsc::Sender<ClientDisconnectRequest>> =
    alvr_common::lazy_mut_none();

fn align32(value: f32) -> u32 {
    ((value / 32.).floor() * 32.) as u32
}

pub fn contruct_openvr_config() -> OpenvrConfig {
    let data_manager_lock = SERVER_DATA_MANAGER.read();
    let old_config = data_manager_lock.session().openvr_config.clone();
    let settings = data_manager_lock.settings().clone();

    let mut controllers_mode_idx = 0;
    let mut override_trigger_threshold = false;
    let mut trigger_threshold = 0.0;
    let mut override_grip_threshold = false;
    let mut grip_threshold = 0.0;
    let controllers_enabled = if let Switch::Enabled(config) = settings.headset.controllers {
        controllers_mode_idx = match config.emulation_mode {
            ControllersEmulationMode::RiftSTouch => 1,
            ControllersEmulationMode::ValveIndex => 3,
            ControllersEmulationMode::ViveWand => 5,
            ControllersEmulationMode::Quest2Touch => 7,
            ControllersEmulationMode::ViveTracker => 9,
        };
        override_trigger_threshold =
            if let Switch::Enabled(value) = config.trigger_threshold_override {
                trigger_threshold = value;
                true
            } else {
                false
            };
        override_grip_threshold = if let Switch::Enabled(value) = config.grip_threshold_override {
            grip_threshold = value;
            true
        } else {
            false
        };
        true
    } else {
        false
    };

    let mut foveation_center_size_x = 0.0;
    let mut foveation_center_size_y = 0.0;
    let mut foveation_center_shift_x = 0.0;
    let mut foveation_center_shift_y = 0.0;
    let mut foveation_edge_ratio_x = 0.0;
    let mut foveation_edge_ratio_y = 0.0;
    let enable_foveated_rendering =
        if let Switch::Enabled(config) = settings.video.foveated_rendering {
            foveation_center_size_x = config.center_size_x;
            foveation_center_size_y = config.center_size_y;
            foveation_center_shift_x = config.center_shift_x;
            foveation_center_shift_y = config.center_shift_y;
            foveation_edge_ratio_x = config.edge_ratio_x;
            foveation_edge_ratio_y = config.edge_ratio_y;

            true
        } else {
            false
        };

    let mut brightness = 0.0;
    let mut contrast = 0.0;
    let mut saturation = 0.0;
    let mut gamma = 0.0;
    let mut sharpening = 0.0;
    let enable_color_correction = if let Switch::Enabled(config) = settings.video.color_correction {
        brightness = config.brightness;
        contrast = config.contrast;
        saturation = config.saturation;
        gamma = config.gamma;
        sharpening = config.sharpening;
        true
    } else {
        false
    };

    let nvenc_overrides = settings.video.encoder_config.nvenc;
    let amf_controls = settings.video.encoder_config.amf;

    OpenvrConfig {
        tracking_ref_only: settings.headset.tracking_ref_only,
        enable_vive_tracker_proxy: settings.headset.enable_vive_tracker_proxy,
        aggressive_keyframe_resend: settings.connection.aggressive_keyframe_resend,
        adapter_index: settings.video.adapter_index,
        codec: matches!(settings.video.preferred_codec, CodecType::Hevc) as _,
        rate_control_mode: settings.video.encoder_config.rate_control_mode as u32,
        filler_data: settings.video.encoder_config.filler_data,
        entropy_coding: settings.video.encoder_config.entropy_coding as u32,
        use_10bit_encoder: settings.video.encoder_config.use_10bit,
        enable_vbaq: amf_controls.enable_vbaq,
        use_preproc: amf_controls.use_preproc,
        preproc_sigma: amf_controls.preproc_sigma,
        preproc_tor: amf_controls.preproc_tor,
        nvenc_quality_preset: nvenc_overrides.quality_preset as u32,
        amd_encoder_quality_preset: amf_controls.quality_preset as u32,
        force_sw_encoding: settings
            .video
            .encoder_config
            .software
            .force_software_encoding,
        sw_thread_count: settings.video.encoder_config.software.thread_count,
        controllers_enabled,
        controllers_mode_idx,
        override_trigger_threshold,
        trigger_threshold,
        override_grip_threshold,
        grip_threshold,
        enable_foveated_rendering,
        foveation_center_size_x,
        foveation_center_size_y,
        foveation_center_shift_x,
        foveation_center_shift_y,
        foveation_edge_ratio_x,
        foveation_edge_ratio_y,
        enable_color_correction,
        brightness,
        contrast,
        saturation,
        gamma,
        sharpening,
        linux_async_reprojection: settings.patches.linux_async_reprojection,
        nvenc_tuning_preset: nvenc_overrides.tuning_preset as u32,
        nvenc_multi_pass: nvenc_overrides.multi_pass as u32,
        nvenc_adaptive_quantization_mode: nvenc_overrides.adaptive_quantization_mode as u32,
        nvenc_low_delay_key_frame_scale: nvenc_overrides.low_delay_key_frame_scale,
        nvenc_refresh_rate: nvenc_overrides.refresh_rate,
        enable_intra_refresh: nvenc_overrides.enable_intra_refresh,
        intra_refresh_period: nvenc_overrides.intra_refresh_period,
        intra_refresh_count: nvenc_overrides.intra_refresh_count,
        max_num_ref_frames: nvenc_overrides.max_num_ref_frames,
        gop_length: nvenc_overrides.gop_length,
        p_frame_strategy: nvenc_overrides.p_frame_strategy,
        nvenc_rate_control_mode: nvenc_overrides.rate_control_mode,
        rc_buffer_size: nvenc_overrides.rc_buffer_size,
        rc_initial_delay: nvenc_overrides.rc_initial_delay,
        rc_max_bitrate: nvenc_overrides.rc_max_bitrate,
        rc_average_bitrate: nvenc_overrides.rc_average_bitrate,
        nvenc_enable_weighted_prediction: nvenc_overrides.enable_weighted_prediction,
        capture_frame_dir: settings.capture.capture_frame_dir,
        amd_bitrate_corruption_fix: settings.video.bitrate.image_corruption_fix,
        ..old_config
    }
}

// Alternate connection trials with manual IPs and clients discovered on the local network
pub fn handshake_loop() {
    let mut welcome_socket = match WelcomeSocket::new(RETRY_CONNECT_MIN_INTERVAL) {
        Ok(socket) => socket,
        Err(e) => {
            error!("Failed to create discovery socket: {e:?}");
            return;
        }
    };

    while SHOULD_CONNECT_TO_CLIENTS.value() {
        let available_manual_client_ips = {
            let mut manual_client_ips = HashMap::new();
            for (hostname, connection_info) in SERVER_DATA_MANAGER
                .read()
                .client_list()
                .iter()
                .filter(|(_, info)| info.connection_state == ConnectionState::Disconnected)
            {
                for ip in &connection_info.manual_ips {
                    manual_client_ips.insert(*ip, hostname.clone());
                }
            }
            manual_client_ips
        };

        if !available_manual_client_ips.is_empty()
            && try_connect(available_manual_client_ips).is_ok()
        {
            thread::sleep(RETRY_CONNECT_MIN_INTERVAL);
            continue;
        }

        let discovery_config = SERVER_DATA_MANAGER
            .read()
            .settings()
            .connection
            .client_discovery
            .clone();
        if let Switch::Enabled(config) = discovery_config {
            let (client_hostname, client_ip) = match welcome_socket.recv() {
                Ok(pair) => pair,
                Err(e) => {
                    if let ConnectionError::Other(e) = e {
                        warn!("UDP handshake listening error: {e:?}");
                    }

                    continue;
                }
            };

            let trusted = {
                let mut data_manager = SERVER_DATA_MANAGER.write();

                data_manager.update_client_list(
                    client_hostname.clone(),
                    ClientListAction::AddIfMissing {
                        trusted: false,
                        manual_ips: vec![],
                    },
                );

                if config.auto_trust_clients {
                    data_manager
                        .update_client_list(client_hostname.clone(), ClientListAction::Trust);
                }

                data_manager
                    .client_list()
                    .get(&client_hostname)
                    .unwrap()
                    .trusted
            };

            // do not attempt connection if the client is already connected
            if trusted
                && SERVER_DATA_MANAGER
                    .read()
                    .client_list()
                    .get(&client_hostname)
                    .unwrap()
                    .connection_state
                    == ConnectionState::Disconnected
            {
                if let Err(e) =
                    try_connect([(client_ip, client_hostname.clone())].into_iter().collect())
                {
                    error!("Handshake error for {client_hostname}: {e}");
                }
            }
        }

        thread::sleep(RETRY_CONNECT_MIN_INTERVAL);
    }
}

fn try_connect(mut client_ips: HashMap<IpAddr, String>) -> ConResult {
    let (mut proto_socket, client_ip) = ProtoControlSocket::connect_to(
        Duration::from_secs(1),
        PeerType::AnyClient(client_ips.keys().cloned().collect()),
    )?;

    let (disconnect_sender, disconnect_receiver) = mpsc::channel();
    *DISCONNECT_CLIENT_NOTIFIER.lock() = Some(disconnect_sender);

    // Safety: this never panics because client_ip is picked from client_ips keys
    let client_hostname = client_ips.remove(&client_ip).unwrap();

    struct DropGuard {
        hostname: String,
    }
    impl Drop for DropGuard {
        fn drop(&mut self) {
            let mut data_manager_lock = SERVER_DATA_MANAGER.write();
            if let Some(entry) = data_manager_lock.client_list().get(&self.hostname) {
                if entry.connection_state
                    == (ConnectionState::Disconnecting {
                        should_be_removed: true,
                    })
                {
                    data_manager_lock
                        .update_client_list(self.hostname.clone(), ClientListAction::RemoveEntry);

                    return;
                }
            }

            data_manager_lock.update_client_list(
                self.hostname.clone(),
                ClientListAction::SetConnectionState(ConnectionState::Disconnected),
            );

            *DISCONNECT_CLIENT_NOTIFIER.lock() = None;
        }
    }
    let _connection_drop_guard = DropGuard {
        hostname: client_hostname.clone(),
    };

    SERVER_DATA_MANAGER.write().update_client_list(
        client_hostname.clone(),
        ClientListAction::SetConnectionState(ConnectionState::Connecting),
    );

    SERVER_DATA_MANAGER.write().update_client_list(
        client_hostname.clone(),
        ClientListAction::UpdateCurrentIp(Some(client_ip)),
    );

    let maybe_streaming_caps = if let ClientConnectionResult::ConnectionAccepted {
        client_protocol_id,
        display_name,
        streaming_capabilities,
        ..
    } = proto_socket.recv(HANDSHAKE_ACTION_TIMEOUT)?
    {
        SERVER_DATA_MANAGER.write().update_client_list(
            client_hostname.clone(),
            ClientListAction::SetDisplayName(display_name),
        );

        if client_protocol_id != alvr_common::protocol_id() {
            warn!(
                "Trusted client is incompatible! Expected protocol ID: {}, found: {}",
                alvr_common::protocol_id(),
                client_protocol_id,
            );

            return Ok(());
        }

        streaming_capabilities
    } else {
        debug!("Found client in standby. Retrying");
        return Ok(());
    };

    let streaming_caps = if let Some(streaming_caps) = maybe_streaming_caps {
        streaming_caps
    } else {
        con_bail!("Only streaming clients are supported for now");
    };

    let settings = SERVER_DATA_MANAGER.read().settings().clone();

    fn get_view_res(config: FrameSize, default_res: UVec2) -> UVec2 {
        let res = match config {
            FrameSize::Scale(scale) => default_res.as_vec2() * scale,
            FrameSize::Absolute { width, height } => {
                let width = width as f32;
                Vec2::new(
                    width,
                    height.map(|h| h as f32).unwrap_or_else(|| {
                        let default_res = default_res.as_vec2();
                        width * default_res.y / default_res.x
                    }),
                )
            }
        };

        UVec2::new(align32(res.x), align32(res.y))
    }

    let stream_view_resolution = get_view_res(
        settings.video.transcoding_view_resolution,
        streaming_caps.default_view_resolution,
    );

    let target_view_resolution = get_view_res(
        settings.video.emulated_headset_view_resolution,
        streaming_caps.default_view_resolution,
    );

    let fps = {
        let mut best_match = 0_f32;
        let mut min_diff = f32::MAX;
        for rr in &streaming_caps.supported_refresh_rates {
            let diff = (*rr - settings.video.preferred_fps).abs();
            if diff < min_diff {
                best_match = *rr;
                min_diff = diff;
            }
        }
        best_match
    };

    if !streaming_caps
        .supported_refresh_rates
        .contains(&settings.video.preferred_fps)
    {
        warn!("Chosen refresh rate not supported. Using {fps}Hz");
    }

    let game_audio_sample_rate =
        if let Switch::Enabled(game_audio_config) = &settings.audio.game_audio {
            let game_audio_device = AudioDevice::new_output(
                Some(settings.audio.linux_backend),
                game_audio_config.device.as_ref(),
            )
            .to_con()?;

            #[cfg(not(target_os = "linux"))]
            if let Switch::Enabled(microphone_desc) = &settings.audio.microphone {
                let (sink, source) = AudioDevice::new_virtual_microphone_pair(
                    Some(settings.audio.linux_backend),
                    microphone_desc.devices.clone(),
                )
                .to_con()?;
                if alvr_audio::is_same_device(&game_audio_device, &sink)
                    || alvr_audio::is_same_device(&game_audio_device, &source)
                {
                    con_bail!("Game audio and microphone cannot point to the same device!");
                }
            }

            game_audio_device.input_sample_rate().to_con()?
        } else {
            0
        };

    let client_config = StreamConfigPacket {
        session: {
            let session = SERVER_DATA_MANAGER.read().session().clone();
            serde_json::to_string(&session).to_con()?
        },
        negotiated: serde_json::json!({
            "view_resolution": stream_view_resolution,
            "refresh_rate_hint": fps,
            "game_audio_sample_rate": game_audio_sample_rate,
        })
        .to_string(),
    };
    proto_socket.send(&client_config).to_con()?;

    let (mut control_sender, mut control_receiver) =
        proto_socket.split(STREAMING_RECV_TIMEOUT).to_con()?;

    let mut new_openvr_config = contruct_openvr_config();
    new_openvr_config.eye_resolution_width = stream_view_resolution.x;
    new_openvr_config.eye_resolution_height = stream_view_resolution.y;
    new_openvr_config.target_eye_resolution_width = target_view_resolution.x;
    new_openvr_config.target_eye_resolution_height = target_view_resolution.y;
    new_openvr_config.refresh_rate = fps as _;

    if SERVER_DATA_MANAGER.read().session().openvr_config != new_openvr_config {
        SERVER_DATA_MANAGER.write().session_mut().openvr_config = new_openvr_config;

        control_sender.send(&ServerControlPacket::Restarting).ok();

        crate::notify_restart_driver();
    }

    control_sender
        .send(&ServerControlPacket::StartStream)
        .to_con()?;

    let signal = control_receiver.recv(HANDSHAKE_ACTION_TIMEOUT)?;
    if !matches!(signal, ClientControlPacket::StreamReady) {
        con_bail!("Got unexpected packet waiting for stream ack");
    }

    *STATISTICS_MANAGER.lock() = Some(StatisticsManager::new(
        settings.connection.statistics_history_size,
        Duration::from_secs_f32(1.0 / fps),
        if let Switch::Enabled(config) = &settings.headset.controllers {
            config.steamvr_pipeline_frames
        } else {
            0.0
        },
    ));

    *BITRATE_MANAGER.lock() = BitrateManager::new(settings.video.bitrate.history_size, fps);

    let mut stream_socket = StreamSocketBuilder::connect_to_client(
        HANDSHAKE_ACTION_TIMEOUT,
        client_ip,
        settings.connection.stream_port,
        settings.connection.stream_protocol,
        settings.connection.server_send_buffer_bytes,
        settings.connection.server_recv_buffer_bytes,
        settings.connection.packet_size as _,
    )?;

<<<<<<< HEAD

=======
    let mut video_sender = stream_socket.request_stream(VIDEO);
    let game_audio_sender = stream_socket.request_stream(AUDIO);
    let microphone_receiver = stream_socket.subscribe_to_stream(AUDIO, MAX_UNREAD_PACKETS);
>>>>>>> 8692c945
    let mut tracking_receiver =
        stream_socket.subscribe_to_stream::<Tracking>(TRACKING, MAX_UNREAD_PACKETS);
    let haptics_sender = stream_socket.request_stream(HAPTICS);
    let mut statics_receiver =
        stream_socket.subscribe_to_stream::<ClientStatistics>(STATISTICS, MAX_UNREAD_PACKETS);

    // Note: from here on, the function MUST be infallible. Failure to respect this might leave
    // lingering objects that prevent reconnection.
    IS_STREAMING.set(true);

    let (video_channel_sender, video_channel_receiver) =
        std::sync::mpsc::sync_channel(settings.connection.max_queued_server_video_frames);
    *VIDEO_CHANNEL_SENDER.lock() = Some(video_channel_sender);
    *HAPTICS_SENDER.lock() = Some(haptics_sender);

    let video_send_thread = thread::spawn(move || {
        while IS_STREAMING.value() {
            let VideoPacket { header, payload } =
                match video_channel_receiver.recv_timeout(STREAMING_RECV_TIMEOUT) {
                    Ok(packet) => packet,
                    Err(RecvTimeoutError::Timeout) => continue,
                    Err(RecvTimeoutError::Disconnected) => return,
                };

            let mut buffer = video_sender.get_buffer(&header).unwrap();
            // todo: make encoder write to socket buffers directly to avoid copy
            buffer
                .get_range_mut(0, payload.len())
                .copy_from_slice(&payload);
            video_sender.send(buffer).ok();
        }
    });

    let game_audio_thread = if let Switch::Enabled(config) = settings.audio.game_audio {
        thread::spawn(move || {
            while IS_STREAMING.value() {
                let device = match AudioDevice::new_output(
                    Some(settings.audio.linux_backend),
                    config.device.as_ref(),
                ) {
                    Ok(data) => data,
                    Err(e) => {
                        warn!("New audio device failed: {e:?}");
                        thread::sleep(RETRY_CONNECT_MIN_INTERVAL);
                        continue;
                    }
                };

                #[cfg(windows)]
                if let Ok(id) = alvr_audio::get_windows_device_id(&device) {
                    unsafe {
                        crate::SetOpenvrProperty(
                            *alvr_common::HEAD_ID,
                            crate::openvr_props::to_ffi_openvr_prop(
                                alvr_session::OpenvrPropertyKey::AudioDefaultPlaybackDeviceId,
                                alvr_session::OpenvrPropValue::String(id),
                            ),
                        )
                    }
                } else {
                    continue;
                };

                if let Err(e) = alvr_audio::record_audio_blocking(
                    Arc::clone(&IS_STREAMING),
                    game_audio_sender.clone(),
                    &device,
                    2,
                    config.mute_when_streaming,
                ) {
                    error!("Audio record error: {e:?}");
                }

                #[cfg(windows)]
                if let Ok(id) = AudioDevice::new_output(None, None)
                    .and_then(|d| alvr_audio::get_windows_device_id(&d))
                {
                    unsafe {
                        crate::SetOpenvrProperty(
                            *alvr_common::HEAD_ID,
                            crate::openvr_props::to_ffi_openvr_prop(
                                alvr_session::OpenvrPropertyKey::AudioDefaultPlaybackDeviceId,
                                alvr_session::OpenvrPropValue::String(id),
                            ),
                        )
                    }
                }
            }
        })
    } else {
        thread::spawn(|| ())
    };

    let microphone_thread = if let Switch::Enabled(config) = settings.audio.microphone {
        #[allow(unused_variables)]
        let (sink, source) = AudioDevice::new_virtual_microphone_pair(
            Some(settings.audio.linux_backend),
            config.devices,
        )
        .to_con()?;

        #[cfg(windows)]
        if let Ok(id) = alvr_audio::get_windows_device_id(&source) {
            unsafe {
                crate::SetOpenvrProperty(
                    *alvr_common::HEAD_ID,
                    crate::openvr_props::to_ffi_openvr_prop(
                        alvr_session::OpenvrPropertyKey::AudioDefaultRecordingDeviceId,
                        alvr_session::OpenvrPropValue::String(id),
                    ),
                )
            }
        }

        thread::spawn(move || {
            alvr_common::show_err(alvr_audio::play_audio_loop(
                Arc::clone(&IS_STREAMING),
                sink,
                1,
                streaming_caps.microphone_sample_rate,
                config.buffering,
                microphone_receiver,
            ));
        })
    } else {
        thread::spawn(|| ())
    };

    let tracking_manager = Arc::new(Mutex::new(TrackingManager::new()));

    let tracking_receive_thread = thread::spawn({
        let tracking_manager = Arc::clone(&tracking_manager);
        move || {
            let mut face_tracking_sink =
                settings
                    .headset
                    .face_tracking
                    .into_option()
                    .and_then(|config| {
                        FaceTrackingSink::new(config.sink, settings.connection.osc_local_port).ok()
                    });

            let mut track_controllers = 0u32;
            if let Switch::Enabled(config) = settings.headset.controllers {
                track_controllers = config.tracked.into();
            }

<<<<<<< HEAD
            // 每0.5s报告一次位置信息
            let mut last_report_instant = Instant::now();

            loop {
                let tracking = if let Some(runtime) = &*CONNECTION_RUNTIME.read() {
                    let maybe_tracking = runtime.block_on(async {
                        tokio::select! {
                            res = tracking_receiver.recv_header_only() => Some(res),
                            _ = time::sleep(Duration::from_millis(500)) => None,
                        }
                    });
                    match maybe_tracking {
                        Some(Ok(tracking)) => tracking,
                        Some(Err(_)) => return,
                        None => continue,
                    }
                } else {
=======
            while IS_STREAMING.value() {
                let data = match tracking_receiver.recv(STREAMING_RECV_TIMEOUT) {
                    Ok(tracking) => tracking,
                    Err(ConnectionError::TryAgain(_)) => continue,
                    Err(ConnectionError::Other(_)) => return,
                };
                let Ok(tracking) = data.get_header() else {
>>>>>>> 8692c945
                    return;
                };

                let mut tracking_manager_lock = tracking_manager.lock();

                let motions;
                let left_hand_skeleton;
                let right_hand_skeleton;
                {
                    let data_manager_lock = SERVER_DATA_MANAGER.read();
                    let config = &data_manager_lock.settings().headset;
                    motions = tracking_manager_lock.transform_motions(
                        config,
                        &tracking.device_motions,
                        [
                            tracking.hand_skeletons[0].is_some(),
                            tracking.hand_skeletons[1].is_some(),
                        ],
                    );

                    left_hand_skeleton = tracking.hand_skeletons[0]
                        .map(|s| tracking::to_openvr_hand_skeleton(config, *LEFT_HAND_ID, s));
                    right_hand_skeleton = tracking.hand_skeletons[1]
                        .map(|s| tracking::to_openvr_hand_skeleton(config, *RIGHT_HAND_ID, s));
                }

                // Note: using the raw unrecentered head
                let local_eye_gazes = tracking
                    .device_motions
                    .iter()
                    .find(|(id, _)| *id == *HEAD_ID)
                    .map(|(_, m)| tracking::to_local_eyes(m.pose, tracking.face_data.eye_gazes))
                    .unwrap_or_default();

                {
                    let data_manager_lock = SERVER_DATA_MANAGER.read();
                    if data_manager_lock.settings().logging.log_tracking {
                        alvr_events::send_event(EventType::Tracking(Box::new(TrackingEvent {
                            head_motion: motions
                                .iter()
                                .find(|(id, _)| *id == *HEAD_ID)
                                .map(|(_, m)| *m),
                            controller_motions: [
                                motions
                                    .iter()
                                    .find(|(id, _)| *id == *LEFT_HAND_ID)
                                    .map(|(_, m)| *m),
                                motions
                                    .iter()
                                    .find(|(id, _)| *id == *RIGHT_HAND_ID)
                                    .map(|(_, m)| *m),
                            ],
                            hand_skeletons: [left_hand_skeleton, right_hand_skeleton],
                            eye_gazes: local_eye_gazes,
                            fb_face_expression: tracking.face_data.fb_face_expression.clone(),
                            htc_eye_expression: tracking.face_data.htc_eye_expression.clone(),
                            htc_lip_expression: tracking.face_data.htc_lip_expression.clone(),
                        })))
                    }
                }

<<<<<<< HEAD
                if last_report_instant + FULL_REPORT_INTERVAL < Instant::now(){
                    last_report_instant += FULL_REPORT_INTERVAL;
                    let head_tracking = motions.iter()
                    .find(|(id, _)| *id == *HEAD_ID)
                    .map(|(_, m)| *m);
                    alvr_events::send_event(EventType::MotionStatistics(MotionStatistics{
                        orientation: head_tracking.unwrap().pose.orientation,
                        position: head_tracking.unwrap().pose.position
                    }));
                }

                if let Some(sink) = &face_tracking_sink {
=======
                if let Some(sink) = &mut face_tracking_sink {
>>>>>>> 8692c945
                    let mut face_data = tracking.face_data;
                    face_data.eye_gazes = local_eye_gazes;

                    sink.send_tracking(face_data);
                }

                let ffi_motions = motions
                    .into_iter()
                    .map(|(id, motion)| tracking::to_ffi_motion(id, motion))
                    .collect::<Vec<_>>();
                let ffi_left_hand_skeleton = left_hand_skeleton.map(tracking::to_ffi_skeleton);
                let ffi_right_hand_skeleton = right_hand_skeleton.map(tracking::to_ffi_skeleton);

                drop(tracking_manager_lock);

                if let Some(stats) = &mut *STATISTICS_MANAGER.lock() {
                    stats.report_tracking_received(tracking.target_timestamp);

                    unsafe {
                        crate::SetTracking(
                            tracking.target_timestamp.as_nanos() as _,
                            stats.tracker_pose_time_offset().as_secs_f32(),
                            ffi_motions.as_ptr(),
                            ffi_motions.len() as _,
                            if let Some(skeleton) = &ffi_left_hand_skeleton {
                                skeleton
                            } else {
                                ptr::null()
                            },
                            if let Some(skeleton) = &ffi_right_hand_skeleton {
                                skeleton
                            } else {
                                ptr::null()
                            },
                            track_controllers,
                        )
                    };
                }
            }
        }
    });

    let statistics_thread = thread::spawn(move || {
        while IS_STREAMING.value() {
            let data = match statics_receiver.recv(STREAMING_RECV_TIMEOUT) {
                Ok(stats) => stats,
                Err(ConnectionError::TryAgain(_)) => continue,
                Err(ConnectionError::Other(_)) => return,
            };
            let Ok(client_stats) = data.get_header() else {
                return;
            };

            if let Some(stats) = &mut *STATISTICS_MANAGER.lock() {
                let timestamp = client_stats.target_timestamp;
                let decoder_latency = client_stats.video_decode;
                let network_latency = stats.report_statistics(client_stats);

                BITRATE_MANAGER.lock().report_frame_latencies(
                    &SERVER_DATA_MANAGER.read().settings().video.bitrate.mode,
                    timestamp,
                    network_latency,
                    decoder_latency,
                );
            }
        }
    });

    let control_sender = Arc::new(Mutex::new(control_sender));

    let keepalive_thread = thread::spawn({
        let control_sender = Arc::clone(&control_sender);
        let client_hostname = client_hostname.clone();
        move || {
            while IS_STREAMING.value() {
                if let Err(e) = control_sender.lock().send(&ServerControlPacket::KeepAlive) {
                    info!("Client disconnected. Cause: {e:?}");

                    SERVER_DATA_MANAGER.write().update_client_list(
                        client_hostname,
                        ClientListAction::SetConnectionState(ConnectionState::Disconnecting {
                            should_be_removed: false,
                        }),
                    );
                    if let Some(notifier) = &*DISCONNECT_CLIENT_NOTIFIER.lock() {
                        notifier.send(ClientDisconnectRequest::Disconnect).ok();
                    }

                    return;
                }

                thread::sleep(KEEPALIVE_INTERVAL);
            }
        }
    });

    let control_receive_thread = thread::spawn({
        let control_sender = Arc::clone(&control_sender);
        let client_hostname = client_hostname.clone();
        move || {
            while IS_STREAMING.value() {
                let packet = match control_receiver.recv(STREAMING_RECV_TIMEOUT) {
                    Ok(packet) => packet,
                    Err(ConnectionError::TryAgain(_)) => continue,
                    Err(e) => {
                        info!("Client disconnected. Cause: {e}");

                        SERVER_DATA_MANAGER.write().update_client_list(
                            client_hostname,
                            ClientListAction::SetConnectionState(ConnectionState::Disconnecting {
                                should_be_removed: false,
                            }),
                        );
                        if let Some(notifier) = &*DISCONNECT_CLIENT_NOTIFIER.lock() {
                            notifier.send(ClientDisconnectRequest::Disconnect).ok();
                        }

                        return;
                    }
                };

                match packet {
                    ClientControlPacket::PlayspaceSync(packet) => {
                        if !settings.headset.tracking_ref_only {
                            let area = packet.unwrap_or(Vec2::new(2.0, 2.0));
                            unsafe { crate::SetChaperone(area.x, area.y) };

                            let data_manager_lock = SERVER_DATA_MANAGER.read();
                            let config = &data_manager_lock.settings().headset;
                            tracking_manager.lock().recenter(
                                config.position_recentering_mode,
                                config.rotation_recentering_mode,
                            );
                        }
                    }
                    ClientControlPacket::RequestIdr => {
                        if let Some(config) = DECODER_CONFIG.lock().clone() {
                            control_sender
                                .lock()
                                .send(&ServerControlPacket::InitializeDecoder(config))
                                .ok();
                        }
                        unsafe { crate::RequestIDR() }
                    }
                    ClientControlPacket::VideoErrorReport => {
                        if let Some(stats) = &mut *STATISTICS_MANAGER.lock() {
                            stats.report_packet_loss();
                        }
                        unsafe { crate::VideoErrorReportReceive() };
                    }
                    ClientControlPacket::ViewsConfig(config) => unsafe {
                        crate::SetViewsConfig(FfiViewsConfig {
                            fov: [
                                FfiFov {
                                    left: config.fov[0].left,
                                    right: config.fov[0].right,
                                    up: config.fov[0].up,
                                    down: config.fov[0].down,
                                },
                                FfiFov {
                                    left: config.fov[1].left,
                                    right: config.fov[1].right,
                                    up: config.fov[1].up,
                                    down: config.fov[1].down,
                                },
                            ],
                            ipd_m: config.ipd_m,
                        });
                    },
                    ClientControlPacket::Battery(packet) => unsafe {
                        crate::SetBattery(packet.device_id, packet.gauge_value, packet.is_plugged);

                        if let Some(stats) = &mut *STATISTICS_MANAGER.lock() {
                            stats.report_battery(
                                packet.device_id,
                                packet.gauge_value,
                                packet.is_plugged,
                            );
                        }
                    },
                    ClientControlPacket::Buttons(entries) => {
                        {
                            let data_manager_lock = SERVER_DATA_MANAGER.read();
                            if data_manager_lock.settings().logging.log_button_presses {
                                alvr_events::send_event(EventType::Buttons(
                                    entries
                                        .iter()
                                        .map(|e| ButtonEvent {
                                            path: BUTTON_PATH_FROM_ID
                                                .get(&e.path_id)
                                                .cloned()
                                                .unwrap_or_else(|| {
                                                    format!("Unknown (ID: {:#16x})", e.path_id)
                                                }),
                                            value: e.value,
                                        })
                                        .collect(),
                                ));
                            }
                        }

                        for entry in entries {
                            let value = match entry.value {
                                ButtonValue::Binary(value) => FfiButtonValue {
                                    type_: crate::FfiButtonType_BUTTON_TYPE_BINARY,
                                    __bindgen_anon_1: crate::FfiButtonValue__bindgen_ty_1 {
                                        binary: value.into(),
                                    },
                                },

                                ButtonValue::Scalar(value) => FfiButtonValue {
                                    type_: crate::FfiButtonType_BUTTON_TYPE_SCALAR,
                                    __bindgen_anon_1: crate::FfiButtonValue__bindgen_ty_1 {
                                        scalar: value,
                                    },
                                },
                            };

                            unsafe { crate::SetButton(entry.path_id, value) };
                        }
                    }
                    ClientControlPacket::Log { level, message } => {
                        info!("Client {client_hostname}: [{level:?}] {message}")
                    }
                    _ => (),
                }
            }
        }
    });

    let stream_receive_thread = thread::spawn({
        let client_hostname = client_hostname.clone();
        move || {
            while IS_STREAMING.value() {
                match stream_socket.recv() {
                    Ok(()) => (),
                    Err(ConnectionError::TryAgain(_)) => continue,
                    Err(e) => {
                        info!("Client disconnected. Cause: {e}");

                        SERVER_DATA_MANAGER.write().update_client_list(
                            client_hostname,
                            ClientListAction::SetConnectionState(ConnectionState::Disconnecting {
                                should_be_removed: false,
                            }),
                        );

                        if let Some(notifier) = &*DISCONNECT_CLIENT_NOTIFIER.lock() {
                            notifier.send(ClientDisconnectRequest::Disconnect).ok();
                        }

                        return;
                    }
                }
            }
        }
    });

    let lifecycle_check_thread = thread::spawn(|| {
        while IS_STREAMING.value() && SHOULD_CONNECT_TO_CLIENTS.value() {
            thread::sleep(STREAMING_RECV_TIMEOUT);
        }

        if let Some(notifier) = &*DISCONNECT_CLIENT_NOTIFIER.lock() {
            notifier.send(ClientDisconnectRequest::Disconnect).ok();
        }
    });

    {
        let on_connect_script = settings.connection.on_connect_script;

        if !on_connect_script.is_empty() {
            info!("Running on connect script (connect): {on_connect_script}");
            if let Err(e) = Command::new(&on_connect_script)
                .env("ACTION", "connect")
                .spawn()
            {
                warn!("Failed to run connect script: {e}");
            }
        }
    }

    if settings.capture.startup_video_recording {
        crate::create_recording_file();
    }

    unsafe { crate::InitializeStreaming() };

    SERVER_DATA_MANAGER.write().update_client_list(
        client_hostname,
        ClientListAction::SetConnectionState(ConnectionState::Streaming),
    );

    thread::spawn(move || {
        let _connection_drop_guard = _connection_drop_guard;

        let res = disconnect_receiver.recv();
        if matches!(res, Ok(ClientDisconnectRequest::ServerRestart)) {
            control_sender
                .lock()
                .send(&ServerControlPacket::Restarting)
                .ok();
        }

        // This requests shutdown from threads
        IS_STREAMING.set(false);
        *VIDEO_CHANNEL_SENDER.lock() = None;
        *HAPTICS_SENDER.lock() = None;

        *VIDEO_RECORDING_FILE.lock() = None;

        unsafe { crate::DeinitializeStreaming() };

        let on_disconnect_script = SERVER_DATA_MANAGER
            .read()
            .settings()
            .connection
            .on_disconnect_script
            .clone();
        if !on_disconnect_script.is_empty() {
            info!("Running on disconnect script (disconnect): {on_disconnect_script}");
            if let Err(e) = Command::new(&on_disconnect_script)
                .env("ACTION", "disconnect")
                .spawn()
            {
                warn!("Failed to run disconnect script: {e}");
            }
        }

        // ensure shutdown of threads
        video_send_thread.join().ok();
        game_audio_thread.join().ok();
        microphone_thread.join().ok();
        tracking_receive_thread.join().ok();
        statistics_thread.join().ok();
        control_receive_thread.join().ok();
        stream_receive_thread.join().ok();
        keepalive_thread.join().ok();
        lifecycle_check_thread.join().ok();
    });

    Ok(())
}

pub extern "C" fn send_video(timestamp_ns: u64, buffer_ptr: *mut u8, len: i32, is_idr: bool) {
    // start in the corrupts state, the client didn't receive the initial IDR yet.
    static STREAM_CORRUPTED: AtomicBool = AtomicBool::new(true);
    static LAST_IDR_INSTANT: Lazy<Mutex<Instant>> = Lazy::new(|| Mutex::new(Instant::now()));

    if let Some(sender) = &*VIDEO_CHANNEL_SENDER.lock() {
        let buffer_size = len as usize;

        if is_idr {
            STREAM_CORRUPTED.store(false, Ordering::SeqCst);
        }

        if let Switch::Enabled(config) = &SERVER_DATA_MANAGER
            .read()
            .settings()
            .capture
            .rolling_video_files
        {
            if Instant::now() > *LAST_IDR_INSTANT.lock() + Duration::from_secs(config.duration_s) {
                unsafe { crate::RequestIDR() };

                if is_idr {
                    create_recording_file();
                    *LAST_IDR_INSTANT.lock() = Instant::now();
                }
            }
        }

        let timestamp = Duration::from_nanos(timestamp_ns);

        let mut payload = vec![0; buffer_size];

        // use copy_nonoverlapping (aka memcpy) to avoid freeing memory allocated by C++
        unsafe {
            ptr::copy_nonoverlapping(buffer_ptr, payload.as_mut_ptr(), buffer_size);
        }

        if !STREAM_CORRUPTED.load(Ordering::SeqCst)
            || !SERVER_DATA_MANAGER
                .read()
                .settings()
                .connection
                .avoid_video_glitching
        {
            if let Some(sender) = &*VIDEO_MIRROR_SENDER.lock() {
                sender.send(payload.clone()).ok();
            }

            if let Some(file) = &mut *VIDEO_RECORDING_FILE.lock() {
                file.write_all(&payload).ok();
            }

            if matches!(
                sender.try_send(VideoPacket {
                    header: VideoPacketHeader { timestamp, is_idr },
                    payload,
                }),
                Err(TrySendError::Full(_))
            ) {
                STREAM_CORRUPTED.store(true, Ordering::SeqCst);
                unsafe { crate::RequestIDR() };
                warn!("Dropping video packet. Reason: Can't push to network");
            }
        } else {
            warn!("Dropping video packet. Reason: Waiting for IDR frame");
        }

        if let Some(stats) = &mut *STATISTICS_MANAGER.lock() {
            let encoder_latency =
                stats.report_frame_encoded(Duration::from_nanos(timestamp_ns), buffer_size);

            BITRATE_MANAGER
                .lock()
                .report_frame_encoded(timestamp, encoder_latency, buffer_size);
        }
    }
}

pub extern "C" fn send_haptics(device_id: u64, duration_s: f32, frequency: f32, amplitude: f32) {
    let haptics = Haptics {
        device_id,
        duration: Duration::from_secs_f32(f32::max(duration_s, 0.0)),
        frequency,
        amplitude,
    };

    let haptics_config = {
        let data_manager_lock = SERVER_DATA_MANAGER.read();

        if data_manager_lock.settings().logging.log_haptics {
            alvr_events::send_event(EventType::Haptics(HapticsEvent {
                path: DEVICE_ID_TO_PATH
                    .get(&haptics.device_id)
                    .map(|p| (*p).to_owned())
                    .unwrap_or_else(|| format!("Unknown (ID: {:#16x})", haptics.device_id)),
                duration: haptics.duration,
                frequency: haptics.frequency,
                amplitude: haptics.amplitude,
            }))
        }

        data_manager_lock
            .settings()
            .headset
            .controllers
            .as_option()
            .and_then(|c| c.haptics.as_option().cloned())
    };

    if let (Some(config), Some(sender)) = (haptics_config, &mut *HAPTICS_SENDER.lock()) {
        sender
            .send_header(&haptics::map_haptics(&config, haptics))
            .ok();
    }
}<|MERGE_RESOLUTION|>--- conflicted
+++ resolved
@@ -44,22 +44,14 @@
         Arc,
     },
     thread,
-<<<<<<< HEAD
-    time::{Duration,Instant}
-=======
     time::{Duration, Instant},
->>>>>>> 8692c945
 };
 
 const RETRY_CONNECT_MIN_INTERVAL: Duration = Duration::from_secs(1);
-<<<<<<< HEAD
-const FULL_REPORT_INTERVAL: Duration = Duration::from_millis(500);
-=======
 const HANDSHAKE_ACTION_TIMEOUT: Duration = Duration::from_secs(2);
 const STREAMING_RECV_TIMEOUT: Duration = Duration::from_millis(500);
 
 const MAX_UNREAD_PACKETS: usize = 10; // Applies per stream
->>>>>>> 8692c945
 
 pub static SHOULD_CONNECT_TO_CLIENTS: Lazy<Arc<RelaxedAtomic>> =
     Lazy::new(|| Arc::new(RelaxedAtomic::new(false)));
@@ -544,13 +536,9 @@
         settings.connection.packet_size as _,
     )?;
 
-<<<<<<< HEAD
-
-=======
     let mut video_sender = stream_socket.request_stream(VIDEO);
     let game_audio_sender = stream_socket.request_stream(AUDIO);
     let microphone_receiver = stream_socket.subscribe_to_stream(AUDIO, MAX_UNREAD_PACKETS);
->>>>>>> 8692c945
     let mut tracking_receiver =
         stream_socket.subscribe_to_stream::<Tracking>(TRACKING, MAX_UNREAD_PACKETS);
     let haptics_sender = stream_socket.request_stream(HAPTICS);
@@ -698,25 +686,6 @@
                 track_controllers = config.tracked.into();
             }
 
-<<<<<<< HEAD
-            // 每0.5s报告一次位置信息
-            let mut last_report_instant = Instant::now();
-
-            loop {
-                let tracking = if let Some(runtime) = &*CONNECTION_RUNTIME.read() {
-                    let maybe_tracking = runtime.block_on(async {
-                        tokio::select! {
-                            res = tracking_receiver.recv_header_only() => Some(res),
-                            _ = time::sleep(Duration::from_millis(500)) => None,
-                        }
-                    });
-                    match maybe_tracking {
-                        Some(Ok(tracking)) => tracking,
-                        Some(Err(_)) => return,
-                        None => continue,
-                    }
-                } else {
-=======
             while IS_STREAMING.value() {
                 let data = match tracking_receiver.recv(STREAMING_RECV_TIMEOUT) {
                     Ok(tracking) => tracking,
@@ -724,7 +693,6 @@
                     Err(ConnectionError::Other(_)) => return,
                 };
                 let Ok(tracking) = data.get_header() else {
->>>>>>> 8692c945
                     return;
                 };
 
@@ -786,22 +754,7 @@
                     }
                 }
 
-<<<<<<< HEAD
-                if last_report_instant + FULL_REPORT_INTERVAL < Instant::now(){
-                    last_report_instant += FULL_REPORT_INTERVAL;
-                    let head_tracking = motions.iter()
-                    .find(|(id, _)| *id == *HEAD_ID)
-                    .map(|(_, m)| *m);
-                    alvr_events::send_event(EventType::MotionStatistics(MotionStatistics{
-                        orientation: head_tracking.unwrap().pose.orientation,
-                        position: head_tracking.unwrap().pose.position
-                    }));
-                }
-
-                if let Some(sink) = &face_tracking_sink {
-=======
                 if let Some(sink) = &mut face_tracking_sink {
->>>>>>> 8692c945
                     let mut face_data = tracking.face_data;
                     face_data.eye_gazes = local_eye_gazes;
 
