--- conflicted
+++ resolved
@@ -190,11 +190,7 @@
                 }
 
                 "build-streamer" => build::build_streamer(profile, gpl, None, false, keep_config),
-<<<<<<< HEAD
-                // 在这里，xtasks通过传入的build-client参数来build client
-=======
                 "build-launcher" => build::build_launcher(profile, false),
->>>>>>> 6750c9ea
                 "build-client" => build::build_android_client(profile),
                 "build-client-lib" => build::build_client_lib(profile, link_stdcpp),
                 "run-streamer" => {
