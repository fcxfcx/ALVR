mod build;
mod command;
mod dependencies;
mod packaging;
mod version;

use crate::build::Profile;
use afs::Layout;
use alvr_filesystem as afs;
use pico_args::Arguments;
use std::{fs, time::Instant};
use xshell::{cmd, Shell};

const HELP_STR: &str = r#"
cargo xtask
Developement actions for ALVR.

USAGE:
    cargo xtask <SUBCOMMAND> [FLAG] [ARGS]

SUBCOMMANDS:
    prepare-deps        Download and compile streamer and client external dependencies
    build-streamer      Build streamer, then copy binaries to build folder
    build-client        Build client, then copy binaries to build folder
    build-client-lib    Build a C-ABI ALVR client library and header.
    run-streamer        Build streamer and then open the dashboard
    package-streamer    Build streamer in release mode, make portable version and installer
    package-client-lib  Build client library then zip it
    clean               Removes all build artifacts and dependencies.
    bump                Bump streamer and client package versions
    clippy              Show warnings for selected clippy lints
    kill-oculus         Kill all Oculus processes

FLAGS:
    --help              Print this text
    --keep-config       Preserve the configuration file between rebuilds (session.json)
    --no-nvidia         Disables nVidia support on Linux. For prepare-deps subcommand
    --release           Optimized build with less debug checks. For build subcommands
    --gpl               Bundle GPL libraries (FFmpeg). Only for Windows
    --appimage          Package as AppImage. For package-streamer subcommand
    --zsync             For --appimage, create .zsync update file and build AppImage with embedded update information. For package-streamer subcommand
    --nightly           Append nightly tag to versions. For bump subcommand
    --no-rebuild        Do not rebuild the streamer with run-streamer
    --ci                Do some CI related tweaks. Depends on the other flags and subcommand

ARGS:
    --platform <NAME>   Name of the platform (operative system or hardware name). snake_case
    --version <VERSION> Specify version to set with the bump-versions subcommand
    --root <PATH>       Installation root. By default no root is set and paths are calculated using
                        relative paths, which requires conforming to FHS on Linux.
"#;

pub fn run_streamer() {
    let sh = Shell::new().unwrap();

    let dashboard_exe = Layout::new(&afs::streamer_build_dir()).dashboard_exe();

    cmd!(sh, "{dashboard_exe}").run().unwrap();
}

pub fn clean() {
    fs::remove_dir_all(afs::build_dir()).ok();
    fs::remove_dir_all(afs::deps_dir()).ok();
    if afs::target_dir() == afs::workspace_dir().join("target") {
        // Detete target folder only if in the local wokspace!
        fs::remove_dir_all(afs::target_dir()).ok();
    }
}

fn clippy() {
    // lints updated for Rust 1.59
    let restriction_lints = [
        "allow_attributes_without_reason",
        "clone_on_ref_ptr",
        "create_dir",
        "decimal_literal_representation",
        "else_if_without_else",
        "expect_used",
        "float_cmp_const",
        "fn_to_numeric_cast_any",
        "get_unwrap",
        "if_then_some_else_none",
        "let_underscore_must_use",
        "lossy_float_literal",
        "mem_forget",
        "multiple_inherent_impl",
        "rest_pat_in_fully_bound_structs",
        // "self_named_module_files",
        "str_to_string",
        // "string_slice",
        "string_to_string",
        "try_err",
        "unnecessary_self_imports",
        "unneeded_field_pattern",
        "unseparated_literal_suffix",
        "verbose_file_reads",
        "wildcard_enum_match_arm",
    ];
    let pedantic_lints = [
        "borrow_as_ptr",
        "enum_glob_use",
        "explicit_deref_methods",
        "explicit_into_iter_loop",
        "explicit_iter_loop",
        "filter_map_next",
        "flat_map_option",
        "float_cmp",
        // todo: add more lints
    ];

    let flags = restriction_lints
        .into_iter()
        .chain(pedantic_lints)
        .flat_map(|name| ["-W".to_owned(), format!("clippy::{name}")]);

    let sh = Shell::new().unwrap();
    cmd!(sh, "cargo clippy -- {flags...}").run().unwrap();
}

// Avoid Oculus link popups when debugging the client
pub fn kill_oculus_processes() {
    let sh = Shell::new().unwrap();
    cmd!(
        sh,
        "powershell Start-Process taskkill -ArgumentList \"/F /IM OVR* /T\" -Verb runas"
    )
    .run()
    .unwrap();
}

fn main() {
    let begin_time = Instant::now();

    let mut args = Arguments::from_env();

    if args.contains(["-h", "--help"]) {
        println!("{HELP_STR}");
    } else if let Ok(Some(subcommand)) = args.subcommand() {
        let no_nvidia = args.contains("--no-nvidia");
        let is_release = args.contains("--release");
        let profile = if is_release {
            Profile::Release
        } else {
            Profile::Debug
        };
        let gpl = args.contains("--gpl");
        let is_nightly = args.contains("--nightly");
        let no_rebuild = args.contains("--no-rebuild");
        let for_ci = args.contains("--ci");
        let keep_config = args.contains("--keep-config");

        let appimage = args.contains("--appimage");
        let zsync = args.contains("--zsync");

        let platform: Option<String> = args.opt_value_from_str("--platform").unwrap();
        let version: Option<String> = args.opt_value_from_str("--version").unwrap();
        let root: Option<String> = args.opt_value_from_str("--root").unwrap();

        if args.finish().is_empty() {
            match subcommand.as_str() {
                // 通过这个命令，可以预先准备编译apk所用到的依赖
                "prepare-deps" => {
                    if let Some(platform) = platform {
                        match platform.as_str() {
                            "windows" => dependencies::prepare_windows_deps(for_ci),
                            "linux" => dependencies::build_ffmpeg_linux(!no_nvidia),
                            // 根据wiki，编译client需要进到这个命令当中
                            "android" => dependencies::build_android_deps(for_ci),
                            _ => panic!("Unrecognized platform."),
                        }
                    } else {
                        if cfg!(windows) {
                            dependencies::prepare_windows_deps(for_ci);
                        } else if cfg!(target_os = "linux") {
                            dependencies::build_ffmpeg_linux(!no_nvidia);
                        }

                        dependencies::build_android_deps(for_ci);
                    }
                }
<<<<<<< HEAD
                "build-server" => {
                    build::build_server(profile, gpl, None, false, experiments, keep_config)
                }
                // 在这里，xtasks通过传入的build-client参数来build client
=======
                "build-streamer" => build::build_streamer(profile, gpl, None, false, keep_config),
>>>>>>> ae150449
                "build-client" => build::build_android_client(profile),
                "build-client-lib" => build::build_client_lib(profile),
                "run-streamer" => {
                    if !no_rebuild {
                        build::build_streamer(profile, gpl, None, false, keep_config);
                    }
                    run_streamer();
                }
                "package-streamer" => packaging::package_streamer(gpl, root, appimage, zsync),
                "package-client" => build::build_android_client(Profile::Distribution),
                "package-client-lib" => packaging::package_client_lib(),
                "clean" => clean(),
                "bump" => version::bump_version(version, is_nightly),
                "clippy" => clippy(),
                "kill-oculus" => kill_oculus_processes(),
                _ => {
                    println!("\nUnrecognized subcommand.");
                    println!("{HELP_STR}");
                    return;
                }
            }
        } else {
            println!("\nWrong arguments.");
            println!("{HELP_STR}");
            return;
        }
    } else {
        println!("\nMissing subcommand.");
        println!("{HELP_STR}");
        return;
    }

    let elapsed_time = Instant::now() - begin_time;
    println!(
        "\nDone [{}m {}s]\n",
        elapsed_time.as_secs() / 60,
        elapsed_time.as_secs() % 60
    );
}<|MERGE_RESOLUTION|>--- conflicted
+++ resolved
@@ -178,14 +178,9 @@
                         dependencies::build_android_deps(for_ci);
                     }
                 }
-<<<<<<< HEAD
-                "build-server" => {
-                    build::build_server(profile, gpl, None, false, experiments, keep_config)
-                }
+
+                "build-streamer" => build::build_streamer(profile, gpl, None, false, keep_config),
                 // 在这里，xtasks通过传入的build-client参数来build client
-=======
-                "build-streamer" => build::build_streamer(profile, gpl, None, false, keep_config),
->>>>>>> ae150449
                 "build-client" => build::build_android_client(profile),
                 "build-client-lib" => build::build_client_lib(profile),
                 "run-streamer" => {
