mod interaction;

use alvr_client_core::{opengl::RenderViewInput, ClientCoreEvent};
use alvr_common::{
    error,
    glam::{Quat, UVec2, Vec2, Vec3},
    info,
    settings_schema::Switch,
    warn, DeviceMotion, Fov, Pose, RelaxedAtomic, HEAD_ID, LEFT_HAND_ID, RIGHT_HAND_ID,
};
use alvr_packets::{FaceData, Tracking};
use alvr_session::ClientsideFoveationMode;
use interaction::{FaceInputContext, HandsInteractionContext};
use khronos_egl::{self as egl, EGL1_4};
use openxr as xr;
use std::{
    collections::VecDeque,
    path::Path,
    ptr,
    sync::{mpsc, Arc},
    thread,
    time::{Duration, Instant},
};

// When the latency goes too high, if prediction offset is not capped tracking poll will fail.
const MAX_PREDICTION: Duration = Duration::from_millis(70);
const IPD_CHANGE_EPS: f32 = 0.001;
const DECODER_MAX_TIMEOUT_MULTIPLIER: f32 = 0.8;

// Platform of the device. It is used to match the VR runtime and enable features conditionally.
#[derive(PartialEq, Eq, Clone, Copy)]
pub enum Platform {
    Quest,
    PicoNeo3,
    Pico4,
    Focus3,
    Yvr,
    Other,
}

struct HistoryView {
    timestamp: Duration,
    views: Vec<xr::View>,
}

struct StreamingInputContext {
    platform: Platform,
    xr_instance: xr::Instance,
    xr_session: xr::Session<xr::AnyGraphics>,
    hands_context: Arc<HandsInteractionContext>,
    face_context: Option<FaceInputContext>,
    history_view_sender: mpsc::Sender<HistoryView>,
    reference_space: Arc<xr::Space>,
    last_ipd: f32,
    last_hand_positions: [Vec3; 2],
}

// 这个EglContext结构应该是对于egl的一个重新封装，egl是opengl与底层原生平台窗口系统之间的接口
#[allow(unused)]
struct EglContext {
    instance: egl::DynamicInstance<EGL1_4>,
    display: egl::Display,
    config: egl::Config,
    context: egl::Context,
    dummy_surface: egl::Surface,
}

fn to_vec3(v: xr::Vector3f) -> Vec3 {
    Vec3::new(v.x, v.y, v.z)
}

fn to_quat(q: xr::Quaternionf) -> Quat {
    Quat::from_xyzw(q.x, q.y, q.z, q.w)
}

fn to_pose(p: xr::Posef) -> Pose {
    Pose {
        orientation: to_quat(p.orientation),
        position: to_vec3(p.position),
    }
}

fn to_fov(f: xr::Fovf) -> Fov {
    Fov {
        left: f.angle_left,
        right: f.angle_right,
        up: f.angle_up,
        down: f.angle_down,
    }
}

fn to_xr_time(timestamp: Duration) -> xr::Time {
    xr::Time::from_nanos(timestamp.as_nanos() as _)
}

// 初始化egl
#[allow(unused_variables)]
fn init_egl() -> EglContext {
    let instance = unsafe { egl::DynamicInstance::<EGL1_4>::load_required().unwrap() };

    let display = instance.get_display(egl::DEFAULT_DISPLAY).unwrap();

    let version = instance.initialize(display).unwrap();

    let mut configs = Vec::with_capacity(instance.get_config_count(display).unwrap());
    instance.get_configs(display, &mut configs).unwrap();

    const CONFIG_ATTRIBS: [i32; 19] = [
        egl::RED_SIZE,
        8,
        egl::GREEN_SIZE,
        8,
        egl::BLUE_SIZE,
        8,
        egl::ALPHA_SIZE,
        8,
        egl::DEPTH_SIZE,
        0,
        egl::STENCIL_SIZE,
        0,
        egl::SAMPLES,
        0,
        egl::SURFACE_TYPE,
        egl::PBUFFER_BIT,
        egl::RENDERABLE_TYPE,
        egl::OPENGL_ES3_BIT,
        egl::NONE,
    ];
    let config = instance
        .choose_first_config(display, &CONFIG_ATTRIBS)
        .unwrap()
        .unwrap();

    instance.bind_api(egl::OPENGL_ES_API).unwrap();

    const CONTEXT_ATTRIBS: [i32; 3] = [egl::CONTEXT_CLIENT_VERSION, 3, egl::NONE];
    let context = instance
        .create_context(display, config, None, &CONTEXT_ATTRIBS)
        .unwrap();

    const PBUFFER_ATTRIBS: [i32; 5] = [egl::WIDTH, 16, egl::HEIGHT, 16, egl::NONE];
    let dummy_surface = instance
        .create_pbuffer_surface(display, config, &PBUFFER_ATTRIBS)
        .unwrap();

    instance
        .make_current(
            display,
            Some(dummy_surface),
            Some(dummy_surface),
            Some(context),
        )
        .unwrap();

    EglContext {
        instance,
        display,
        config,
        context,
        dummy_surface,
    }
}

#[allow(unused)]
fn create_xr_session(
    xr_instance: &xr::Instance,
    xr_system: xr::SystemId,
    egl_context: &EglContext,
) -> (
    xr::Session<xr::OpenGlEs>,
    xr::FrameWaiter,
    xr::FrameStream<xr::OpenGlEs>,
) {
    #[cfg(target_os = "android")]
    unsafe {
        xr_instance
            .create_session(
                xr_system,
                &xr::opengles::SessionCreateInfo::Android {
                    display: egl_context.display.as_ptr(),
                    config: egl_context.config.as_ptr(),
                    context: egl_context.context.as_ptr(),
                },
            )
            .unwrap()
    }
    #[cfg(not(target_os = "android"))]
    unimplemented!()
}

pub fn create_swapchain(
    session: &xr::Session<xr::OpenGlEs>,
    resolution: UVec2,
    foveation: Option<&xr::FoveationProfileFB>,
) -> xr::Swapchain<xr::OpenGlEs> {
    let swapchain_info = xr::SwapchainCreateInfo {
        create_flags: xr::SwapchainCreateFlags::EMPTY,
        usage_flags: xr::SwapchainUsageFlags::COLOR_ATTACHMENT | xr::SwapchainUsageFlags::SAMPLED,
        format: glow::SRGB8_ALPHA8,
        sample_count: 1,
        width: resolution.x,
        height: resolution.y,
        face_count: 1,
        array_size: 1,
        mip_count: 1,
    };

    if let Some(foveation) = foveation {
        let swapchain = session
            .create_swapchain_with_foveation(
                &swapchain_info,
                xr::SwapchainCreateFoveationFlagsFB::SCALED_BIN,
            )
            .unwrap();

        swapchain.update_foveation(foveation).unwrap();

        swapchain
    } else {
        session.create_swapchain(&swapchain_info).unwrap()
    }
}

// This function is allowed to return errors. It can happen when the session is destroyed
// asynchronously
fn update_streaming_input(ctx: &mut StreamingInputContext) {
    // Streaming related inputs are updated here. Make sure every input poll is done in this
    // thread
    if let Err(e) = ctx
        .xr_session
        .sync_actions(&[(&ctx.hands_context.action_set).into()])
    {
        error!("{e}");
        return;
    }

    let Some(now) = xr_runtime_now(&ctx.xr_instance) else {
        error!("Cannot poll tracking: invalid time");
        return;
    };

<<<<<<< HEAD
    // 头部预测？？
    let target_timestamp = now + alvr_client_core::get_head_prediction_offset();
=======
    let target_timestamp = now
        + Duration::min(
            alvr_client_core::get_head_prediction_offset(),
            MAX_PREDICTION,
        );
>>>>>>> 8692c945

    let mut device_motions = Vec::with_capacity(3);

    'head_tracking: {
        let Ok((view_flags, views)) = ctx.xr_session.locate_views(
            xr::ViewConfigurationType::PRIMARY_STEREO,
            to_xr_time(target_timestamp),
            &ctx.reference_space,
        ) else {
            error!("Cannot locate views");
            break 'head_tracking;
        };

        if !view_flags.contains(xr::ViewStateFlags::POSITION_VALID)
            || !view_flags.contains(xr::ViewStateFlags::ORIENTATION_VALID)
        {
            break 'head_tracking;
        }

        let ipd = (to_vec3(views[0].pose.position) - to_vec3(views[1].pose.position)).length();
        if f32::abs(ctx.last_ipd - ipd) > IPD_CHANGE_EPS {
            alvr_client_core::send_views_config([to_fov(views[0].fov), to_fov(views[1].fov)], ipd);

            ctx.last_ipd = ipd;
        }

        // Note: Here is assumed that views are on the same plane and orientation. The head position
        // is approximated as the center point between the eyes.
        let head_position =
            (to_vec3(views[0].pose.position) + to_vec3(views[1].pose.position)) / 2.0;
        let head_orientation = to_quat(views[0].pose.orientation);

        ctx.history_view_sender
            .send(HistoryView {
                timestamp: target_timestamp,
                views,
            })
            .ok();

        device_motions.push((
            *HEAD_ID,
            DeviceMotion {
                pose: Pose {
                    orientation: head_orientation,
                    position: head_position,
                },
                linear_velocity: Vec3::ZERO,
                angular_velocity: Vec3::ZERO,
            },
        ));
    }

    let tracker_time = to_xr_time(
        now + Duration::min(
            alvr_client_core::get_tracker_prediction_offset(),
            MAX_PREDICTION,
        ),
    );

    let (left_hand_motion, left_hand_skeleton) = interaction::get_hand_motion(
        &ctx.xr_session,
        &ctx.reference_space,
        tracker_time,
        &ctx.hands_context.hand_sources[0],
        &mut ctx.last_hand_positions[0],
    );
    let (right_hand_motion, right_hand_skeleton) = interaction::get_hand_motion(
        &ctx.xr_session,
        &ctx.reference_space,
        tracker_time,
        &ctx.hands_context.hand_sources[1],
        &mut ctx.last_hand_positions[1],
    );

    if let Some(motion) = left_hand_motion {
        device_motions.push((*LEFT_HAND_ID, motion));
    }
    if let Some(motion) = right_hand_motion {
        device_motions.push((*RIGHT_HAND_ID, motion));
    }

    let face_data = if let Some(context) = &ctx.face_context {
        FaceData {
            eye_gazes: interaction::get_eye_gazes(context, &ctx.reference_space, to_xr_time(now)),
            fb_face_expression: interaction::get_fb_face_expression(context, to_xr_time(now)),
            htc_eye_expression: interaction::get_htc_eye_expression(context),
            htc_lip_expression: interaction::get_htc_lip_expression(context),
        }
    } else {
        Default::default()
    };

    alvr_client_core::send_tracking(Tracking {
        target_timestamp,
        device_motions,
        hand_skeletons: [left_hand_skeleton, right_hand_skeleton],
        face_data,
    });

    let button_entries = interaction::update_buttons(
        ctx.platform,
        &ctx.xr_session,
        &ctx.hands_context.button_actions,
    );
    if !button_entries.is_empty() {
        alvr_client_core::send_buttons(button_entries);
    }
}

pub fn entry_point() {
    alvr_client_core::init_logging();

    let platform = match (
        alvr_client_core::manufacturer_name().as_str(),
        alvr_client_core::device_model().as_str(),
    ) {
        ("Oculus", _) => Platform::Quest,
        ("Pico", "Pico Neo 3") => Platform::PicoNeo3,
        ("Pico", _) => Platform::Pico4,
        ("HTC", _) => Platform::Focus3,
        ("YVR", _) => Platform::Yvr,
        _ => Platform::Other,
    };

    let xr_entry = match platform {
        Platform::Quest => unsafe {
            xr::Entry::load_from(Path::new("libopenxr_loader_quest.so")).unwrap()
        },
        Platform::PicoNeo3 | Platform::Pico4 => unsafe {
            xr::Entry::load_from(Path::new("libopenxr_loader_pico.so")).unwrap()
        },
        Platform::Yvr => unsafe {
            xr::Entry::load_from(Path::new("libopenxr_loader_yvr.so")).unwrap()
        },
        _ => unsafe { xr::Entry::load().unwrap() },
    };

    #[cfg(target_os = "android")]
    xr_entry.initialize_android_loader().unwrap();

    let available_extensions = xr_entry.enumerate_extensions().unwrap();

    // todo: switch to vulkan
    assert!(available_extensions.khr_opengl_es_enable);

    let mut exts = xr::ExtensionSet::default();
    exts.ext_hand_tracking = available_extensions.ext_hand_tracking;
    exts.fb_color_space = available_extensions.fb_color_space;
    exts.fb_display_refresh_rate = available_extensions.fb_display_refresh_rate;
    exts.fb_eye_tracking_social = available_extensions.fb_eye_tracking_social;
    exts.fb_face_tracking = available_extensions.fb_face_tracking;
    exts.fb_foveation = available_extensions.fb_foveation;
    exts.fb_foveation_configuration = available_extensions.fb_foveation_configuration;
    exts.fb_swapchain_update_state = available_extensions.fb_swapchain_update_state;
    exts.htc_facial_tracking = available_extensions.htc_facial_tracking;
    exts.htc_vive_focus3_controller_interaction =
        available_extensions.htc_vive_focus3_controller_interaction;
    #[cfg(target_os = "android")]
    {
        exts.khr_android_create_instance = true;
    }
    exts.khr_convert_timespec_time = true;
    exts.khr_opengl_es_enable = true;

    let xr_instance = xr_entry
        .create_instance(
            &xr::ApplicationInfo {
                application_name: "ALVR Client",
                application_version: 0,
                engine_name: "ALVR",
                engine_version: 0,
            },
            &exts,
            &[],
        )
        .unwrap();

    let egl_context = init_egl();

    'session_loop: loop {
        let xr_system = xr_instance
            .system(xr::FormFactor::HEAD_MOUNTED_DISPLAY)
            .unwrap();

        // mandatory call
        let _ = xr_instance
            .graphics_requirements::<xr::OpenGlEs>(xr_system)
            .unwrap();

        let (xr_session, mut xr_frame_waiter, mut xr_frame_stream) =
            create_xr_session(&xr_instance, xr_system, &egl_context);

        let views_config = xr_instance
            .enumerate_view_configuration_views(
                xr_system,
                xr::ViewConfigurationType::PRIMARY_STEREO,
            )
            .unwrap();
        assert_eq!(views_config.len(), 2);

        let recommended_view_resolution = UVec2::new(
            views_config[0].recommended_image_rect_width,
            views_config[0].recommended_image_rect_height,
        );

        let supported_refresh_rates = if exts.fb_display_refresh_rate {
            xr_session.enumerate_display_refresh_rates().unwrap()
        } else {
            vec![90.0]
        };

        alvr_client_core::initialize(recommended_view_resolution, supported_refresh_rates, false);
        alvr_client_core::opengl::initialize();

        let hands_context = Arc::new(interaction::initialize_hands_interaction(
            platform,
            &xr_instance,
            xr_system,
            &xr_session.clone().into_any_graphics(),
        ));

        let is_streaming = Arc::new(RelaxedAtomic::new(false));

        let mut reference_space = Arc::new(
            xr_session
                .create_reference_space(xr::ReferenceSpaceType::STAGE, xr::Posef::IDENTITY)
                .unwrap(),
        );
        let mut lobby_swapchains = None;
        let mut stream_swapchains = None;
        let mut stream_view_resolution = UVec2::ZERO;
        let mut streaming_input_thread = None::<thread::JoinHandle<_>>;
        let mut views_history = VecDeque::new();

        let (history_view_sender, history_view_receiver) = mpsc::channel();
        let mut reference_space_sender = None::<mpsc::Sender<_>>;

        let default_view = xr::View {
            pose: xr::Posef {
                orientation: xr::Quaternionf {
                    x: 0.0,
                    y: 0.0,
                    z: 0.0,
                    w: 1.0,
                },
                position: xr::Vector3f::default(),
            },
            fov: xr::Fovf {
                angle_left: -0.1,
                angle_right: 0.1,
                angle_up: 0.1,
                angle_down: -0.1,
            },
        };

        let mut last_good_views = vec![default_view, default_view];

        let mut event_storage = xr::EventDataBuffer::new();
        'render_loop: loop {
            while let Some(event) = xr_instance.poll_event(&mut event_storage).unwrap() {
                match event {
                    xr::Event::EventsLost(event) => {
                        error!("OpenXR: lost {} events!", event.lost_event_count());
                    }
                    xr::Event::InstanceLossPending(_) => break 'session_loop,
                    xr::Event::SessionStateChanged(event) => match event.state() {
                        xr::SessionState::READY => {
                            xr_session
                                .begin(xr::ViewConfigurationType::PRIMARY_STEREO)
                                .unwrap();

                            let swapchains = lobby_swapchains.get_or_insert_with(|| {
                                [
                                    create_swapchain(
                                        &xr_session,
                                        recommended_view_resolution,
                                        None,
                                    ),
                                    create_swapchain(
                                        &xr_session,
                                        recommended_view_resolution,
                                        None,
                                    ),
                                ]
                            });

                            alvr_client_core::opengl::resume(
                                recommended_view_resolution,
                                [
                                    swapchains[0]
                                        .enumerate_images()
                                        .unwrap()
                                        .iter()
                                        .map(|i| *i as _)
                                        .collect(),
                                    swapchains[1]
                                        .enumerate_images()
                                        .unwrap()
                                        .iter()
                                        .map(|i| *i as _)
                                        .collect(),
                                ],
                            );

                            alvr_client_core::resume();
                        }
                        xr::SessionState::STOPPING => {
                            // Make sure streaming resources are destroyed before pausing
                            {
                                stream_swapchains.take();

                                is_streaming.set(false);

                                if let Some(thread) = streaming_input_thread.take() {
                                    thread.join().unwrap();
                                }
                            }

                            alvr_client_core::pause();

                            alvr_client_core::opengl::pause();

                            lobby_swapchains.take();

                            xr_session.end().unwrap();
                        }
                        xr::SessionState::EXITING => {
                            break 'session_loop;
                        }
                        xr::SessionState::LOSS_PENDING => {
                            break 'render_loop;
                        }
                        _ => (),
                    },
                    xr::Event::ReferenceSpaceChangePending(event) => {
                        info!(
                            "ReferenceSpaceChangePending type: {:?}",
                            event.reference_space_type()
                        );

                        reference_space = Arc::new(
                            xr_session
                                .create_reference_space(
                                    xr::ReferenceSpaceType::STAGE,
                                    xr::Posef::IDENTITY,
                                )
                                .unwrap(),
                        );

                        if let Some(sender) = &reference_space_sender {
                            sender.send(Arc::clone(&reference_space)).ok();
                        }

                        alvr_client_core::send_playspace(
                            xr_session
                                .reference_space_bounds_rect(xr::ReferenceSpaceType::STAGE)
                                .unwrap()
                                .map(|a| Vec2::new(a.width, a.height)),
                        );
                    }
                    xr::Event::PerfSettingsEXT(event) => {
                        info!(
                            "Perf: from {:?} to {:?}, domain: {:?}/{:?}",
                            event.from_level(),
                            event.to_level(),
                            event.domain(),
                            event.sub_domain(),
                        );
                    }
                    xr::Event::InteractionProfileChanged(_) => {
                        // todo
                    }
                    xr::Event::PassthroughStateChangedFB(_) => {
                        // todo
                    }
                    _ => (),
                    // not used:
                    // VisibilityMaskChangedKHR
                    // MainSessionVisibilityChangedEXTX
                    // DisplayRefreshRateChangedFB
                    // SpatialAnchorCreateCompleteFB
                    // SpaceSetStatusCompleteFB
                    // SpaceQueryResultsAvailableFB
                    // SpaceQueryCompleteFB
                    // SpaceSaveCompleteFB
                    // SpaceEraseCompleteFB
                    // ViveTrackerConnectedHTCX
                    // MarkerTrackingUpdateVARJO
                }
            }

            let lobby_swapchains = if let Some(swapchains) = &mut lobby_swapchains {
                swapchains
            } else {
                thread::sleep(Duration::from_millis(100));
                continue;
            };

            while let Some(event) = alvr_client_core::poll_event() {
                match event {
                    ClientCoreEvent::UpdateHudMessage(message) => {
                        alvr_client_core::opengl::update_hud_message(&message);
                    }
                    // 推流开始？？？
                    ClientCoreEvent::StreamingStarted {
                        view_resolution,
                        refresh_rate_hint,
                        settings,
                    } => {
                        stream_view_resolution = view_resolution;

                        if exts.fb_display_refresh_rate {
                            xr_session
                                .request_display_refresh_rate(refresh_rate_hint)
                                .unwrap();
                        }

                        is_streaming.set(true);

                        let face_context =
                            if let Switch::Enabled(config) = settings.headset.face_tracking {
                                // todo: check which permissions are needed for htc
                                #[cfg(target_os = "android")]
                                {
                                    if config.sources.eye_tracking_fb {
                                        alvr_client_core::try_get_permission(
                                            "com.oculus.permission.EYE_TRACKING",
                                        );
                                    }
                                    if config.sources.face_tracking_fb {
                                        alvr_client_core::try_get_permission(
                                            "com.oculus.permission.FACE_TRACKING",
                                        );
                                    }
                                }

                                Some(interaction::initialize_face_input(
                                    &xr_instance,
                                    xr_system,
                                    &xr_session,
                                    config.sources.eye_tracking_fb,
                                    config.sources.face_tracking_fb,
                                    config.sources.eye_expressions_htc,
                                    config.sources.lip_expressions_htc,
                                ))
                            } else {
                                None
                            };

                        let mut context = StreamingInputContext {
                            platform,
                            xr_instance: xr_instance.clone(),
                            xr_session: xr_session.clone().into_any_graphics(),
                            hands_context: Arc::clone(&hands_context),
                            face_context,
                            history_view_sender: history_view_sender.clone(),
                            reference_space: Arc::clone(&reference_space),
                            last_ipd: 0.0,
                            last_hand_positions: [Vec3::ZERO; 2],
                        };

                        let is_streaming = Arc::clone(&is_streaming);

                        let (sender, reference_space_receiver) = mpsc::channel();
                        reference_space_sender = Some(sender);

                        streaming_input_thread = Some(thread::spawn(move || {
                            let mut deadline = Instant::now();
                            let frame_interval = Duration::from_secs_f32(1.0 / refresh_rate_hint);

                            while is_streaming.value() {
                                update_streaming_input(&mut context);

                                if let Ok(reference_space) = reference_space_receiver.try_recv() {
                                    context.reference_space = reference_space;
                                }

                                deadline += frame_interval / 3;
                                thread::sleep(deadline.saturating_duration_since(Instant::now()));
                            }
                        }));

                        let foveation_profile = if let Some(config) =
                            settings.video.clientside_foveation.into_option()
                        {
                            if exts.fb_swapchain_update_state
                                && exts.fb_foveation
                                && exts.fb_foveation_configuration
                            {
                                let level;
                                let dynamic;
                                match config.mode {
                                    ClientsideFoveationMode::Static { level: lvl } => {
                                        level = lvl;
                                        dynamic = false;
                                    }
                                    ClientsideFoveationMode::Dynamic { max_level } => {
                                        level = max_level;
                                        dynamic = true;
                                    }
                                };

                                xr_session
                                    .create_foveation_profile(Some(xr::FoveationLevelProfile {
                                        level: xr::FoveationLevelFB::from_raw(level as i32),
                                        vertical_offset: config.vertical_offset_deg,
                                        dynamic: xr::FoveationDynamicFB::from_raw(dynamic as i32),
                                    }))
                                    .ok()
                            } else {
                                None
                            }
                        } else {
                            None
                        };

                        let swapchains = stream_swapchains.get_or_insert_with(|| {
                            [
                                create_swapchain(
                                    &xr_session,
                                    stream_view_resolution,
                                    foveation_profile.as_ref(),
                                ),
                                create_swapchain(
                                    &xr_session,
                                    stream_view_resolution,
                                    foveation_profile.as_ref(),
                                ),
                            ]
                        });

                        alvr_client_core::opengl::start_stream(
                            view_resolution,
                            [
                                swapchains[0]
                                    .enumerate_images()
                                    .unwrap()
                                    .iter()
                                    .map(|i| *i as _)
                                    .collect(),
                                swapchains[1]
                                    .enumerate_images()
                                    .unwrap()
                                    .iter()
                                    .map(|i| *i as _)
                                    .collect(),
                            ],
                            settings.video.foveated_rendering.into_option(),
                        );

                        alvr_client_core::send_playspace(
                            xr_session
                                .reference_space_bounds_rect(xr::ReferenceSpaceType::STAGE)
                                .unwrap()
                                .map(|a| Vec2::new(a.width, a.height)),
                        );
                    }
                    ClientCoreEvent::StreamingStopped => {
                        stream_swapchains.take();

                        is_streaming.set(false);

                        if let Some(thread) = streaming_input_thread.take() {
                            thread.join().unwrap();
                        }
                    }
                    ClientCoreEvent::Haptics {
                        device_id,
                        duration,
                        frequency,
                        amplitude,
                    } => {
                        let action = if device_id == *LEFT_HAND_ID {
                            &hands_context.hand_sources[0].vibration_action
                        } else {
                            &hands_context.hand_sources[1].vibration_action
                        };

                        action
                            .apply_feedback(
                                &xr_session,
                                xr::Path::NULL,
                                &xr::HapticVibration::new()
                                    .amplitude(amplitude)
                                    .frequency(frequency)
                                    .duration(xr::Duration::from_nanos(duration.as_nanos() as _)),
                            )
                            .unwrap();
                    }
                    _ => panic!(),
                }
            }

            let frame_state = match xr_frame_waiter.wait() {
                Ok(state) => state,
                Err(e) => {
                    error!("{e}");
                    panic!();
                }
            };
            let frame_interval =
                Duration::from_nanos(frame_state.predicted_display_period.as_nanos() as _);
            let vsync_time =
                Duration::from_nanos(frame_state.predicted_display_time.as_nanos() as _);

            xr_frame_stream.begin().unwrap();

            if !frame_state.should_render {
                xr_frame_stream
                    .end(
                        frame_state.predicted_display_time,
                        xr::EnvironmentBlendMode::OPAQUE,
                        &[],
                    )
                    .unwrap();

                continue;
            }

            // 什么是swapchain呢？https://en.wikipedia.org/wiki/Swap_chain
            let swapchains = if let Some(swapchains) = &mut stream_swapchains {
                swapchains
            } else {
                lobby_swapchains
            };

            let left_swapchain_idx = swapchains[0].acquire_image().unwrap();
            let right_swapchain_idx = swapchains[1].acquire_image().unwrap();

            swapchains[0].wait_image(xr::Duration::INFINITE).unwrap();
            swapchains[1].wait_image(xr::Duration::INFINITE).unwrap();

            let mut views = last_good_views.clone();

            let display_time;
            let view_resolution;
            if is_streaming.value() {
                let frame_poll_deadline = Instant::now()
                    + Duration::from_secs_f32(
                        frame_interval.as_secs_f32() * DECODER_MAX_TIMEOUT_MULTIPLIER,
                    );
                let mut frame_result = None;
                while frame_result.is_none() && Instant::now() < frame_poll_deadline {
                    // 通过这个方法请求了帧
                    frame_result = alvr_client_core::get_frame();
                    thread::yield_now();
                }

                let (timestamp, hardware_buffer) = if let Some(pair) = frame_result {
                    pair
                } else {
                    warn!("Timed out when waiting for frame!");
                    (vsync_time, ptr::null_mut())
                };

                while let Ok(views) = history_view_receiver.try_recv() {
                    if views_history.len() > 360 {
                        views_history.pop_front();
                    }

                    views_history.push_back(views);
                }

                
                // 渲染流

                for history_frame in &views_history {
                    if history_frame.timestamp == timestamp {
                        views = history_frame.views.clone();
                    }
                }
                alvr_client_core::opengl::render_stream(
                    hardware_buffer,
                    [left_swapchain_idx, right_swapchain_idx],
                );

                if !hardware_buffer.is_null() {
                    if let Some(now) = xr_runtime_now(&xr_instance) {
                        alvr_client_core::report_submit(timestamp, vsync_time.saturating_sub(now));
                    }
                }

                display_time = timestamp;

                view_resolution = stream_view_resolution;
            } else {
                display_time = vsync_time;

                let (flags, maybe_views) = xr_session
                    .locate_views(
                        xr::ViewConfigurationType::PRIMARY_STEREO,
                        frame_state.predicted_display_time,
                        &reference_space,
                    )
                    .unwrap();

                if flags.contains(xr::ViewStateFlags::ORIENTATION_VALID) {
                    views = maybe_views;
                }

                view_resolution = recommended_view_resolution;

                alvr_client_core::opengl::render_lobby([
                    RenderViewInput {
                        pose: to_pose(views[0].pose),
                        fov: to_fov(views[0].fov),
                        swapchain_index: left_swapchain_idx,
                    },
                    RenderViewInput {
                        pose: to_pose(views[1].pose),
                        fov: to_fov(views[1].fov),
                        swapchain_index: right_swapchain_idx,
                    },
                ]);
            }

            swapchains[0].release_image().unwrap();
            swapchains[1].release_image().unwrap();

            let rect = xr::Rect2Di {
                offset: xr::Offset2Di { x: 0, y: 0 },
                extent: xr::Extent2Di {
                    width: view_resolution.x as _,
                    height: view_resolution.y as _,
                },
            };

            let res = xr_frame_stream.end(
                to_xr_time(display_time),
                xr::EnvironmentBlendMode::OPAQUE,
                &[&xr::CompositionLayerProjection::new()
                    .space(&reference_space)
                    .views(&[
                        xr::CompositionLayerProjectionView::new()
                            .pose(views[0].pose)
                            .fov(views[0].fov)
                            .sub_image(
                                xr::SwapchainSubImage::new()
                                    .swapchain(&swapchains[0])
                                    .image_array_index(0)
                                    .image_rect(rect),
                            ),
                        xr::CompositionLayerProjectionView::new()
                            .pose(views[1].pose)
                            .fov(views[1].fov)
                            .sub_image(
                                xr::SwapchainSubImage::new()
                                    .swapchain(&swapchains[1])
                                    .image_array_index(0)
                                    .image_rect(rect),
                            ),
                    ])],
            );

            if let Err(e) = res {
                let time = to_xr_time(display_time);
                error!("End frame failed! {e}, timestamp: {display_time:?}, time: {time:?}");

                xr_frame_stream
                    .end(
                        frame_state.predicted_display_time,
                        xr::EnvironmentBlendMode::OPAQUE,
                        &[],
                    )
                    .unwrap();
            }

            last_good_views = views.clone();
        }
    }

    alvr_client_core::opengl::destroy();

    alvr_client_core::destroy();
}

#[allow(unused)]
fn xr_runtime_now(xr_instance: &xr::Instance) -> Option<Duration> {
    let time_nanos = xr_instance.now().ok()?.as_nanos();

    (time_nanos > 0).then(|| Duration::from_nanos(time_nanos as _))
}

// 这个就是app的入口函数
#[cfg(target_os = "android")]
#[no_mangle]
fn android_main(app: android_activity::AndroidApp) {
    use android_activity::{InputStatus, MainEvent, PollEvent};

    // 开了一个线程负责渲染
    let rendering_thread = thread::spawn(|| {
        // workaround for the Pico runtime
        let context = ndk_context::android_context();
        let vm = unsafe { jni::JavaVM::from_raw(context.vm().cast()) }.unwrap();
        let _env = vm.attach_current_thread().unwrap();

        // 这个函数应该初始化了各种需要的东西
        entry_point();
    });

    let mut should_quit = false;
    while !should_quit {
        app.poll_events(Some(Duration::from_millis(100)), |event| match event {
            PollEvent::Main(MainEvent::Destroy) => {
                should_quit = true;
            }
            PollEvent::Main(MainEvent::InputAvailable) => {
                app.input_events(|_| InputStatus::Unhandled);
            }
            _ => (),
        });
    }

    // Note: the quit event is sent from OpenXR too, this will return rather quicly.
    rendering_thread.join().unwrap();
}<|MERGE_RESOLUTION|>--- conflicted
+++ resolved
@@ -239,16 +239,11 @@
         return;
     };
 
-<<<<<<< HEAD
-    // 头部预测？？
-    let target_timestamp = now + alvr_client_core::get_head_prediction_offset();
-=======
     let target_timestamp = now
         + Duration::min(
             alvr_client_core::get_head_prediction_offset(),
             MAX_PREDICTION,
         );
->>>>>>> 8692c945
 
     let mut device_motions = Vec::with_capacity(3);
 
