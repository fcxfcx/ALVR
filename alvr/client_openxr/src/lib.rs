mod interaction;

use alvr_client_core::{opengl::RenderViewInput, ClientCoreEvent};
use alvr_common::{
    glam::{Quat, UVec2, Vec2, Vec3},
    prelude::*,
    settings_schema::Switch,
    DeviceMotion, Fov, Pose, RelaxedAtomic, HEAD_ID, LEFT_HAND_ID, RIGHT_HAND_ID,
};
use alvr_packets::{FaceData, Tracking};
<<<<<<< HEAD
=======
use alvr_session::ClientsideFoveationMode;
>>>>>>> 71017782
use interaction::{FaceInputContext, HandsInteractionContext};
use khronos_egl::{self as egl, EGL1_4};
use openxr as xr;
use std::{
    collections::VecDeque,
    path::Path,
    ptr,
    sync::{mpsc, Arc},
    thread,
    time::{Duration, Instant},
};

const IPD_CHANGE_EPS: f32 = 0.001;
const DECODER_MAX_TIMEOUT_MULTIPLIER: f32 = 0.8;

// Platform of the device. It is used to match the VR runtime and enable features conditionally.
#[derive(PartialEq, Eq, Clone, Copy)]
pub enum Platform {
    Quest,
    Pico,
    Vive,
    Yvr,
    Other,
}

struct HistoryView {
    timestamp: Duration,
    views: Vec<xr::View>,
}

struct StreamingInputContext {
    platform: Platform,
    xr_instance: xr::Instance,
    xr_session: xr::Session<xr::AnyGraphics>,
    hands_context: Arc<HandsInteractionContext>,
    face_context: Option<FaceInputContext>,
    history_view_sender: mpsc::Sender<HistoryView>,
    reference_space: Arc<xr::Space>,
    last_ipd: f32,
    last_hand_positions: [Vec3; 2],
}

// 这个EglContext结构应该是对于egl的一个重新封装，egl是opengl与底层原生平台窗口系统之间的接口
#[allow(unused)]
struct EglContext {
    instance: egl::DynamicInstance<EGL1_4>,
    display: egl::Display,
    config: egl::Config,
    context: egl::Context,
    dummy_surface: egl::Surface,
}

fn to_vec3(v: xr::Vector3f) -> Vec3 {
    Vec3::new(v.x, v.y, v.z)
}

fn to_quat(q: xr::Quaternionf) -> Quat {
    Quat::from_xyzw(q.x, q.y, q.z, q.w)
}

fn to_pose(p: xr::Posef) -> Pose {
    Pose {
        orientation: to_quat(p.orientation),
        position: to_vec3(p.position),
    }
}

fn to_fov(f: xr::Fovf) -> Fov {
    Fov {
        left: f.angle_left,
        right: f.angle_right,
        up: f.angle_up,
        down: f.angle_down,
    }
}

fn to_xr_time(timestamp: Duration) -> xr::Time {
    xr::Time::from_nanos(timestamp.as_nanos() as _)
}

// 初始化egl
#[allow(unused_variables)]
fn init_egl() -> EglContext {
    let instance = unsafe { egl::DynamicInstance::<EGL1_4>::load_required().unwrap() };

    let display = instance.get_display(egl::DEFAULT_DISPLAY).unwrap();

    let version = instance.initialize(display).unwrap();

    let mut configs = Vec::with_capacity(instance.get_config_count(display).unwrap());
    instance.get_configs(display, &mut configs).unwrap();

    const CONFIG_ATTRIBS: [i32; 19] = [
        egl::RED_SIZE,
        8,
        egl::GREEN_SIZE,
        8,
        egl::BLUE_SIZE,
        8,
        egl::ALPHA_SIZE,
        8,
        egl::DEPTH_SIZE,
        0,
        egl::STENCIL_SIZE,
        0,
        egl::SAMPLES,
        0,
        egl::SURFACE_TYPE,
        egl::PBUFFER_BIT,
        egl::RENDERABLE_TYPE,
        egl::OPENGL_ES3_BIT,
        egl::NONE,
    ];
    let config = instance
        .choose_first_config(display, &CONFIG_ATTRIBS)
        .unwrap()
        .unwrap();

    instance.bind_api(egl::OPENGL_ES_API).unwrap();

    const CONTEXT_ATTRIBS: [i32; 3] = [egl::CONTEXT_CLIENT_VERSION, 3, egl::NONE];
    let context = instance
        .create_context(display, config, None, &CONTEXT_ATTRIBS)
        .unwrap();

    const PBUFFER_ATTRIBS: [i32; 5] = [egl::WIDTH, 16, egl::HEIGHT, 16, egl::NONE];
    let dummy_surface = instance
        .create_pbuffer_surface(display, config, &PBUFFER_ATTRIBS)
        .unwrap();

    instance
        .make_current(
            display,
            Some(dummy_surface),
            Some(dummy_surface),
            Some(context),
        )
        .unwrap();

    EglContext {
        instance,
        display,
        config,
        context,
        dummy_surface,
    }
}

#[allow(unused)]
fn create_xr_session(
    xr_instance: &xr::Instance,
    xr_system: xr::SystemId,
    egl_context: &EglContext,
) -> (
    xr::Session<xr::OpenGlEs>,
    xr::FrameWaiter,
    xr::FrameStream<xr::OpenGlEs>,
) {
    #[cfg(target_os = "android")]
    unsafe {
        xr_instance
            .create_session(
                xr_system,
                &xr::opengles::SessionCreateInfo::Android {
                    display: egl_context.display.as_ptr(),
                    config: egl_context.config.as_ptr(),
                    context: egl_context.context.as_ptr(),
                },
            )
            .unwrap()
    }
    #[cfg(not(target_os = "android"))]
    unimplemented!()
}

pub fn create_swapchain(
    session: &xr::Session<xr::OpenGlEs>,
    resolution: UVec2,
    foveation: Option<&xr::FoveationProfileFB>,
) -> xr::Swapchain<xr::OpenGlEs> {
    let swapchain_info = xr::SwapchainCreateInfo {
        create_flags: xr::SwapchainCreateFlags::EMPTY,
        usage_flags: xr::SwapchainUsageFlags::COLOR_ATTACHMENT | xr::SwapchainUsageFlags::SAMPLED,
        format: glow::SRGB8_ALPHA8,
        sample_count: 1,
        width: resolution.x,
        height: resolution.y,
        face_count: 1,
        array_size: 1,
        mip_count: 1,
    };

    if let Some(foveation) = foveation {
        let swapchain = session
            .create_swapchain_with_foveation(
                &swapchain_info,
                xr::SwapchainCreateFoveationFlagsFB::SCALED_BIN,
            )
            .unwrap();

        swapchain.update_foveation(foveation).unwrap();

        swapchain
    } else {
        session.create_swapchain(&swapchain_info).unwrap()
    }
}

// This function is allowed to return errors. It can happen when the session is destroyed
// asynchronously
fn update_streaming_input(ctx: &mut StreamingInputContext) {
    // Streaming related inputs are updated here. Make sure every input poll is done in this
    // thread
    if let Err(e) = ctx
        .xr_session
        .sync_actions(&[(&ctx.hands_context.action_set).into()])
    {
        error!("{e}");
        return;
    }

    let Some(now) = xr_runtime_now(&ctx.xr_instance) else {
        error!("Cannot poll tracking: invalid time");
        return;
    };

    // 头部预测？？
    let target_timestamp = now + alvr_client_core::get_head_prediction_offset();

    let mut device_motions = Vec::with_capacity(3);

    'head_tracking: {
        let Ok((view_flags, views)) = ctx
            .xr_session
            .locate_views(
                xr::ViewConfigurationType::PRIMARY_STEREO,
                to_xr_time(target_timestamp),
                &ctx.reference_space,
            )
        else {
            error!("Cannot locate views");
            break 'head_tracking;
        };

        if !view_flags.contains(xr::ViewStateFlags::POSITION_VALID)
            || !view_flags.contains(xr::ViewStateFlags::ORIENTATION_VALID)
        {
            break 'head_tracking;
        }

        let ipd = (to_vec3(views[0].pose.position) - to_vec3(views[1].pose.position)).length();
        if f32::abs(ctx.last_ipd - ipd) > IPD_CHANGE_EPS {
            alvr_client_core::send_views_config([to_fov(views[0].fov), to_fov(views[1].fov)], ipd);

            ctx.last_ipd = ipd;
        }

        // Note: Here is assumed that views are on the same plane and orientation. The head position
        // is approximated as the center point between the eyes.
        let head_position =
            (to_vec3(views[0].pose.position) + to_vec3(views[1].pose.position)) / 2.0;
        let head_orientation = to_quat(views[0].pose.orientation);

        ctx.history_view_sender
            .send(HistoryView {
                timestamp: target_timestamp,
                views,
            })
            .ok();

        device_motions.push((
            *HEAD_ID,
            DeviceMotion {
                pose: Pose {
                    orientation: head_orientation,
                    position: head_position,
                },
                linear_velocity: Vec3::ZERO,
                angular_velocity: Vec3::ZERO,
            },
        ));
    }

    let tracker_time = to_xr_time(now + alvr_client_core::get_tracker_prediction_offset());

    let (left_hand_motion, left_hand_skeleton) = interaction::get_hand_motion(
        &ctx.xr_session,
        &ctx.reference_space,
        tracker_time,
        &ctx.hands_context.hand_sources[0],
        &mut ctx.last_hand_positions[0],
    );
    let (right_hand_motion, right_hand_skeleton) = interaction::get_hand_motion(
        &ctx.xr_session,
        &ctx.reference_space,
        tracker_time,
        &ctx.hands_context.hand_sources[1],
        &mut ctx.last_hand_positions[1],
    );

    if let Some(motion) = left_hand_motion {
        device_motions.push((*LEFT_HAND_ID, motion));
    }
    if let Some(motion) = right_hand_motion {
        device_motions.push((*RIGHT_HAND_ID, motion));
    }

    let face_data = if let Some(context) = &ctx.face_context {
        FaceData {
            eye_gazes: interaction::get_eye_gazes(context, &ctx.reference_space, to_xr_time(now)),
            fb_face_expression: interaction::get_fb_face_expression(context, to_xr_time(now)),
            htc_eye_expression: interaction::get_htc_eye_expression(context),
            htc_lip_expression: interaction::get_htc_lip_expression(context),
        }
    } else {
        Default::default()
    };

    alvr_client_core::send_tracking(Tracking {
        target_timestamp,
        device_motions,
        hand_skeletons: [left_hand_skeleton, right_hand_skeleton],
        face_data,
    });

    let button_entries = interaction::update_buttons(
        ctx.platform,
        &ctx.xr_session,
        &ctx.hands_context.button_actions,
    );
    if !button_entries.is_empty() {
        alvr_client_core::send_buttons(button_entries);
    }
}

pub fn entry_point() {
    alvr_client_core::init_logging();

    let platform = match alvr_client_core::manufacturer_name().as_str() {
        "Oculus" => Platform::Quest,
        "Pico" => Platform::Pico,
        "HTC" => Platform::Vive,
        "YVR" => Platform::Yvr,
        _ => Platform::Other,
    };

    let xr_entry = match platform {
        Platform::Quest => unsafe {
            xr::Entry::load_from(Path::new("libopenxr_loader_quest.so")).unwrap()
        },
        Platform::Pico => unsafe {
            xr::Entry::load_from(Path::new("libopenxr_loader_pico.so")).unwrap()
        },
        Platform::Yvr => unsafe {
            xr::Entry::load_from(Path::new("libopenxr_loader_yvr.so")).unwrap()
        },
        _ => unsafe { xr::Entry::load().unwrap() },
    };

    #[cfg(target_os = "android")]
    xr_entry.initialize_android_loader().unwrap();

    let available_extensions = xr_entry.enumerate_extensions().unwrap();

    // todo: switch to vulkan
    assert!(available_extensions.khr_opengl_es_enable);

    let mut exts = xr::ExtensionSet::default();
    exts.ext_hand_tracking = available_extensions.ext_hand_tracking;
    exts.fb_color_space = available_extensions.fb_color_space;
    exts.fb_display_refresh_rate = available_extensions.fb_display_refresh_rate;
    exts.fb_eye_tracking_social = available_extensions.fb_eye_tracking_social;
    exts.fb_face_tracking = available_extensions.fb_face_tracking;
    exts.fb_foveation = available_extensions.fb_foveation;
    exts.fb_foveation_configuration = available_extensions.fb_foveation_configuration;
    exts.fb_swapchain_update_state = available_extensions.fb_swapchain_update_state;
    exts.htc_facial_tracking = available_extensions.htc_facial_tracking;
    exts.htc_vive_focus3_controller_interaction =
        available_extensions.htc_vive_focus3_controller_interaction;
    #[cfg(target_os = "android")]
    {
        exts.khr_android_create_instance = true;
    }
    exts.khr_convert_timespec_time = true;
    exts.khr_opengl_es_enable = true;

    let xr_instance = xr_entry
        .create_instance(
            &xr::ApplicationInfo {
                application_name: "ALVR Client",
                application_version: 0,
                engine_name: "ALVR",
                engine_version: 0,
            },
            &exts,
            &[],
        )
        .unwrap();

    let egl_context = init_egl();

    'session_loop: loop {
        let xr_system = xr_instance
            .system(xr::FormFactor::HEAD_MOUNTED_DISPLAY)
            .unwrap();

        // mandatory call
        let _ = xr_instance
            .graphics_requirements::<xr::OpenGlEs>(xr_system)
            .unwrap();

        let (xr_session, mut xr_frame_waiter, mut xr_frame_stream) =
            create_xr_session(&xr_instance, xr_system, &egl_context);

        let views_config = xr_instance
            .enumerate_view_configuration_views(
                xr_system,
                xr::ViewConfigurationType::PRIMARY_STEREO,
            )
            .unwrap();
        assert_eq!(views_config.len(), 2);

        let recommended_view_resolution = UVec2::new(
            views_config[0].recommended_image_rect_width,
            views_config[0].recommended_image_rect_height,
        );

        let supported_refresh_rates = if exts.fb_display_refresh_rate {
            xr_session.enumerate_display_refresh_rates().unwrap()
        } else {
            vec![90.0]
        };

        alvr_client_core::initialize(recommended_view_resolution, supported_refresh_rates, false);
        alvr_client_core::opengl::initialize();

        let hands_context = Arc::new(interaction::initialize_hands_interaction(
            platform,
            &xr_instance,
            xr_system,
            &xr_session.clone().into_any_graphics(),
        ));

        let is_streaming = Arc::new(RelaxedAtomic::new(false));

        let mut reference_space = Arc::new(
            xr_session
                .create_reference_space(xr::ReferenceSpaceType::STAGE, xr::Posef::IDENTITY)
                .unwrap(),
        );
        let mut lobby_swapchains = None;
        let mut stream_swapchains = None;
        let mut stream_view_resolution = UVec2::ZERO;
        let mut streaming_input_thread = None::<thread::JoinHandle<_>>;
        let mut views_history = VecDeque::new();

        let (history_view_sender, history_view_receiver) = mpsc::channel();
        let mut reference_space_sender = None::<mpsc::Sender<_>>;

        let default_view = xr::View {
            pose: xr::Posef {
                orientation: xr::Quaternionf {
                    x: 0.0,
                    y: 0.0,
                    z: 0.0,
                    w: 1.0,
                },
                position: xr::Vector3f::default(),
            },
            fov: xr::Fovf {
                angle_left: -0.1,
                angle_right: 0.1,
                angle_up: 0.1,
                angle_down: -0.1,
            },
        };

        let mut last_good_views = vec![default_view, default_view];

        let mut event_storage = xr::EventDataBuffer::new();
        'render_loop: loop {
            while let Some(event) = xr_instance.poll_event(&mut event_storage).unwrap() {
                match event {
                    xr::Event::EventsLost(event) => {
                        error!("OpenXR: lost {} events!", event.lost_event_count());
                    }
                    xr::Event::InstanceLossPending(_) => break 'session_loop,
                    xr::Event::SessionStateChanged(event) => match event.state() {
                        xr::SessionState::READY => {
                            xr_session
                                .begin(xr::ViewConfigurationType::PRIMARY_STEREO)
                                .unwrap();

                            let swapchains = lobby_swapchains.get_or_insert_with(|| {
                                [
                                    create_swapchain(
                                        &xr_session,
                                        recommended_view_resolution,
                                        None,
                                    ),
                                    create_swapchain(
                                        &xr_session,
                                        recommended_view_resolution,
                                        None,
                                    ),
                                ]
                            });

                            alvr_client_core::opengl::resume(
                                recommended_view_resolution,
                                [
                                    swapchains[0]
                                        .enumerate_images()
                                        .unwrap()
                                        .iter()
                                        .map(|i| *i as _)
                                        .collect(),
                                    swapchains[1]
                                        .enumerate_images()
                                        .unwrap()
                                        .iter()
                                        .map(|i| *i as _)
                                        .collect(),
                                ],
                            );

                            alvr_client_core::resume();
                        }
                        xr::SessionState::STOPPING => {
                            // Make sure streaming resources are destroyed before pausing
                            {
                                stream_swapchains.take();

                                is_streaming.set(false);

                                if let Some(thread) = streaming_input_thread.take() {
                                    thread.join().unwrap();
                                }
                            }

                            alvr_client_core::pause();

                            alvr_client_core::opengl::pause();

                            lobby_swapchains.take();

                            xr_session.end().unwrap();
                        }
                        xr::SessionState::EXITING => {
                            break 'session_loop;
                        }
                        xr::SessionState::LOSS_PENDING => {
                            break 'render_loop;
                        }
                        _ => (),
                    },
                    xr::Event::ReferenceSpaceChangePending(event) => {
                        info!(
                            "ReferenceSpaceChangePending type: {:?}",
                            event.reference_space_type()
                        );

                        reference_space = Arc::new(
                            xr_session
                                .create_reference_space(
                                    xr::ReferenceSpaceType::STAGE,
                                    xr::Posef::IDENTITY,
                                )
                                .unwrap(),
                        );

                        if let Some(sender) = &reference_space_sender {
                            sender.send(Arc::clone(&reference_space)).ok();
                        }

                        alvr_client_core::send_playspace(
                            xr_session
                                .reference_space_bounds_rect(xr::ReferenceSpaceType::STAGE)
                                .unwrap()
                                .map(|a| Vec2::new(a.width, a.height)),
                        );
                    }
                    xr::Event::PerfSettingsEXT(event) => {
                        info!(
                            "Perf: from {:?} to {:?}, domain: {:?}/{:?}",
                            event.from_level(),
                            event.to_level(),
                            event.domain(),
                            event.sub_domain(),
                        );
                    }
                    xr::Event::InteractionProfileChanged(_) => {
                        // todo
                    }
                    xr::Event::PassthroughStateChangedFB(_) => {
                        // todo
                    }
                    _ => (),
                    // not used:
                    // VisibilityMaskChangedKHR
                    // MainSessionVisibilityChangedEXTX
                    // DisplayRefreshRateChangedFB
                    // SpatialAnchorCreateCompleteFB
                    // SpaceSetStatusCompleteFB
                    // SpaceQueryResultsAvailableFB
                    // SpaceQueryCompleteFB
                    // SpaceSaveCompleteFB
                    // SpaceEraseCompleteFB
                    // ViveTrackerConnectedHTCX
                    // MarkerTrackingUpdateVARJO
                }
            }

            let lobby_swapchains = if let Some(swapchains) = &mut lobby_swapchains {
                swapchains
            } else {
                thread::sleep(Duration::from_millis(100));
                continue;
            };

            while let Some(event) = alvr_client_core::poll_event() {
                match event {
                    ClientCoreEvent::UpdateHudMessage(message) => {
                        alvr_client_core::opengl::update_hud_message(&message);
                    }
                    // 推流开始？？？
                    ClientCoreEvent::StreamingStarted {
                        view_resolution,
                        refresh_rate_hint,
                        settings,
                    } => {
                        stream_view_resolution = view_resolution;

                        if exts.fb_display_refresh_rate {
                            xr_session
                                .request_display_refresh_rate(refresh_rate_hint)
                                .unwrap();
                        }

                        is_streaming.set(true);

                        let face_context =
                            if let Switch::Enabled(config) = settings.headset.face_tracking {
                                // todo: check which permissions are needed for htc
                                #[cfg(target_os = "android")]
                                {
                                    if config.sources.eye_tracking_fb {
                                        alvr_client_core::try_get_permission(
                                            "com.oculus.permission.EYE_TRACKING",
                                        );
                                    }
                                    if config.sources.face_tracking_fb {
                                        alvr_client_core::try_get_permission(
                                            "com.oculus.permission.FACE_TRACKING",
                                        );
                                    }
                                }

                                Some(interaction::initialize_face_input(
                                    &xr_instance,
                                    xr_system,
                                    &xr_session,
                                    config.sources.eye_tracking_fb,
                                    config.sources.face_tracking_fb,
                                    config.sources.eye_expressions_htc,
                                    config.sources.lip_expressions_htc,
                                ))
                            } else {
                                None
                            };

                        let mut context = StreamingInputContext {
                            platform,
                            xr_instance: xr_instance.clone(),
                            xr_session: xr_session.clone().into_any_graphics(),
                            hands_context: Arc::clone(&hands_context),
                            face_context,
                            history_view_sender: history_view_sender.clone(),
                            reference_space: Arc::clone(&reference_space),
                            last_ipd: 0.0,
                            last_hand_positions: [Vec3::ZERO; 2],
                        };

                        let is_streaming = Arc::clone(&is_streaming);

                        let (sender, reference_space_receiver) = mpsc::channel();
                        reference_space_sender = Some(sender);

                        streaming_input_thread = Some(thread::spawn(move || {
                            let mut deadline = Instant::now();
                            let frame_interval = Duration::from_secs_f32(1.0 / refresh_rate_hint);

                            while is_streaming.value() {
                                update_streaming_input(&mut context);

                                if let Ok(reference_space) = reference_space_receiver.try_recv() {
                                    context.reference_space = reference_space;
                                }

                                deadline += frame_interval / 3;
                                thread::sleep(deadline.saturating_duration_since(Instant::now()));
                            }
                        }));

                        let foveation_profile = if let Some(config) =
                            settings.video.clientside_foveation.into_option()
                        {
                            if exts.fb_swapchain_update_state
                                && exts.fb_foveation
                                && exts.fb_foveation_configuration
                            {
                                let level;
                                let dynamic;
                                match config.mode {
                                    ClientsideFoveationMode::Static { level: lvl } => {
                                        level = lvl;
                                        dynamic = false;
                                    }
                                    ClientsideFoveationMode::Dynamic { max_level } => {
                                        level = max_level;
                                        dynamic = true;
                                    }
                                };

                                xr_session
                                    .create_foveation_profile(Some(xr::FoveationLevelProfile {
                                        level: xr::FoveationLevelFB::from_raw(level as i32),
                                        vertical_offset: config.vertical_offset_deg,
                                        dynamic: xr::FoveationDynamicFB::from_raw(dynamic as i32),
                                    }))
                                    .ok()
                            } else {
                                None
                            }
                        } else {
                            None
                        };

                        let swapchains = stream_swapchains.get_or_insert_with(|| {
                            [
                                create_swapchain(
                                    &xr_session,
                                    stream_view_resolution,
                                    foveation_profile.as_ref(),
                                ),
                                create_swapchain(
                                    &xr_session,
                                    stream_view_resolution,
                                    foveation_profile.as_ref(),
                                ),
                            ]
                        });

                        alvr_client_core::opengl::start_stream(
                            view_resolution,
                            [
                                swapchains[0]
                                    .enumerate_images()
                                    .unwrap()
                                    .iter()
                                    .map(|i| *i as _)
                                    .collect(),
                                swapchains[1]
                                    .enumerate_images()
                                    .unwrap()
                                    .iter()
                                    .map(|i| *i as _)
                                    .collect(),
                            ],
                            settings.video.foveated_rendering.into_option(),
                        );

                        alvr_client_core::send_playspace(
                            xr_session
                                .reference_space_bounds_rect(xr::ReferenceSpaceType::STAGE)
                                .unwrap()
                                .map(|a| Vec2::new(a.width, a.height)),
                        );
                    }
                    ClientCoreEvent::StreamingStopped => {
                        stream_swapchains.take();

                        is_streaming.set(false);

                        if let Some(thread) = streaming_input_thread.take() {
                            thread.join().unwrap();
                        }
                    }
                    ClientCoreEvent::Haptics {
                        device_id,
                        duration,
                        frequency,
                        amplitude,
                    } => {
                        let action = if device_id == *LEFT_HAND_ID {
                            &hands_context.hand_sources[0].vibration_action
                        } else {
                            &hands_context.hand_sources[1].vibration_action
                        };

                        action
                            .apply_feedback(
                                &xr_session,
                                xr::Path::NULL,
                                &xr::HapticVibration::new()
                                    .amplitude(amplitude)
                                    .frequency(frequency)
                                    .duration(xr::Duration::from_nanos(duration.as_nanos() as _)),
                            )
                            .unwrap();
                    }
                    _ => panic!(),
                }
            }

            let frame_state = match xr_frame_waiter.wait() {
                Ok(state) => state,
                Err(e) => {
                    error!("{e}");
                    panic!();
                }
            };
            let frame_interval =
                Duration::from_nanos(frame_state.predicted_display_period.as_nanos() as _);
            let vsync_time =
                Duration::from_nanos(frame_state.predicted_display_time.as_nanos() as _);

            xr_frame_stream.begin().unwrap();

            if !frame_state.should_render {
                xr_frame_stream
                    .end(
                        frame_state.predicted_display_time,
                        xr::EnvironmentBlendMode::OPAQUE,
                        &[],
                    )
                    .unwrap();

                continue;
            }

            // 什么是swapchain呢？https://en.wikipedia.org/wiki/Swap_chain
            let swapchains = if let Some(swapchains) = &mut stream_swapchains {
                swapchains
            } else {
                lobby_swapchains
            };

            let left_swapchain_idx = swapchains[0].acquire_image().unwrap();
            let right_swapchain_idx = swapchains[1].acquire_image().unwrap();

            swapchains[0].wait_image(xr::Duration::INFINITE).unwrap();
            swapchains[1].wait_image(xr::Duration::INFINITE).unwrap();

            let mut views = last_good_views.clone();

            let display_time;
            let view_resolution;
            if is_streaming.value() {
                let frame_poll_deadline = Instant::now()
                    + Duration::from_secs_f32(
                        frame_interval.as_secs_f32() * DECODER_MAX_TIMEOUT_MULTIPLIER,
                    );
                let mut frame_result = None;
                while frame_result.is_none() && Instant::now() < frame_poll_deadline {
                    // 通过这个方法请求了帧
                    frame_result = alvr_client_core::get_frame();
                    thread::yield_now();
                }

                let (timestamp, hardware_buffer) = if let Some(pair) = frame_result {
                    pair
                } else {
                    warn!("Timed out when waiting for frame!");
                    (vsync_time, ptr::null_mut())
                };

                while let Ok(views) = history_view_receiver.try_recv() {
                    if views_history.len() > 360 {
                        views_history.pop_front();
                    }

                    views_history.push_back(views);
                }

<<<<<<< HEAD
                views = if let Some(views) = history_views {
                    last_good_views = views.clone();
                    views
                } else {
                    last_good_views.clone()
                };
                
                // 渲染流
=======
                for history_frame in &views_history {
                    if history_frame.timestamp == timestamp {
                        views = history_frame.views.clone();
                    }
                }

>>>>>>> 71017782
                alvr_client_core::opengl::render_stream(
                    hardware_buffer,
                    [left_swapchain_idx, right_swapchain_idx],
                );

                if !hardware_buffer.is_null() {
                    if let Some(now) = xr_runtime_now(&xr_instance) {
                        alvr_client_core::report_submit(timestamp, vsync_time.saturating_sub(now));
                    }
                }

                display_time = timestamp;

                view_resolution = stream_view_resolution;
            } else {
                display_time = vsync_time;

                let (flags, maybe_views) = xr_session
                    .locate_views(
                        xr::ViewConfigurationType::PRIMARY_STEREO,
                        frame_state.predicted_display_time,
                        &reference_space,
                    )
                    .unwrap();

                if flags.contains(xr::ViewStateFlags::ORIENTATION_VALID) {
                    views = maybe_views;
                }

                view_resolution = recommended_view_resolution;

                alvr_client_core::opengl::render_lobby([
                    RenderViewInput {
                        pose: to_pose(views[0].pose),
                        fov: to_fov(views[0].fov),
                        swapchain_index: left_swapchain_idx,
                    },
                    RenderViewInput {
                        pose: to_pose(views[1].pose),
                        fov: to_fov(views[1].fov),
                        swapchain_index: right_swapchain_idx,
                    },
                ]);
            }

            swapchains[0].release_image().unwrap();
            swapchains[1].release_image().unwrap();

            let rect = xr::Rect2Di {
                offset: xr::Offset2Di { x: 0, y: 0 },
                extent: xr::Extent2Di {
                    width: view_resolution.x as _,
                    height: view_resolution.y as _,
                },
            };

            let res = xr_frame_stream.end(
                to_xr_time(display_time),
                xr::EnvironmentBlendMode::OPAQUE,
                &[&xr::CompositionLayerProjection::new()
                    .space(&reference_space)
                    .views(&[
                        xr::CompositionLayerProjectionView::new()
                            .pose(views[0].pose)
                            .fov(views[0].fov)
                            .sub_image(
                                xr::SwapchainSubImage::new()
                                    .swapchain(&swapchains[0])
                                    .image_array_index(0)
                                    .image_rect(rect),
                            ),
                        xr::CompositionLayerProjectionView::new()
                            .pose(views[1].pose)
                            .fov(views[1].fov)
                            .sub_image(
                                xr::SwapchainSubImage::new()
                                    .swapchain(&swapchains[1])
                                    .image_array_index(0)
                                    .image_rect(rect),
                            ),
                    ])],
            );

            if let Err(e) = res {
                let time = to_xr_time(display_time);
                error!("End frame failed! {e}, timestamp: {display_time:?}, time: {time:?}");

                xr_frame_stream
                    .end(
                        frame_state.predicted_display_time,
                        xr::EnvironmentBlendMode::OPAQUE,
                        &[],
                    )
                    .unwrap();
            }

            last_good_views = views.clone();
        }
    }

    alvr_client_core::opengl::destroy();

    alvr_client_core::destroy();
}

#[allow(unused)]
fn xr_runtime_now(xr_instance: &xr::Instance) -> Option<Duration> {
    let time_nanos = xr_instance.now().ok()?.as_nanos();

    (time_nanos > 0).then(|| Duration::from_nanos(time_nanos as _))
}

// 这个就是app的入口函数
#[cfg(target_os = "android")]
#[no_mangle]
fn android_main(app: android_activity::AndroidApp) {
    use android_activity::{InputStatus, MainEvent, PollEvent};

    // 开了一个线程负责渲染
    let rendering_thread = thread::spawn(|| {
        // workaround for the Pico runtime
        let context = ndk_context::android_context();
        let vm = unsafe { jni::JavaVM::from_raw(context.vm().cast()) }.unwrap();
        let _env = vm.attach_current_thread().unwrap();

        // 这个函数应该初始化了各种需要的东西
        entry_point();
    });

    let mut should_quit = false;
    while !should_quit {
        app.poll_events(Some(Duration::from_millis(100)), |event| match event {
            PollEvent::Main(MainEvent::Destroy) => {
                should_quit = true;
            }
            PollEvent::Main(MainEvent::InputAvailable) => {
                app.input_events(|_| InputStatus::Unhandled);
            }
            _ => (),
        });
    }

    // Note: the quit event is sent from OpenXR too, this will return rather quicly.
    rendering_thread.join().unwrap();
}<|MERGE_RESOLUTION|>--- conflicted
+++ resolved
@@ -8,10 +8,6 @@
     DeviceMotion, Fov, Pose, RelaxedAtomic, HEAD_ID, LEFT_HAND_ID, RIGHT_HAND_ID,
 };
 use alvr_packets::{FaceData, Tracking};
-<<<<<<< HEAD
-=======
-use alvr_session::ClientsideFoveationMode;
->>>>>>> 71017782
 use interaction::{FaceInputContext, HandsInteractionContext};
 use khronos_egl::{self as egl, EGL1_4};
 use openxr as xr;
@@ -897,23 +893,14 @@
                     views_history.push_back(views);
                 }
 
-<<<<<<< HEAD
-                views = if let Some(views) = history_views {
-                    last_good_views = views.clone();
-                    views
-                } else {
-                    last_good_views.clone()
-                };
                 
                 // 渲染流
-=======
+
                 for history_frame in &views_history {
                     if history_frame.timestamp == timestamp {
                         views = history_frame.views.clone();
                     }
                 }
-
->>>>>>> 71017782
                 alvr_client_core::opengl::render_stream(
                     hardware_buffer,
                     [left_swapchain_idx, right_swapchain_idx],
