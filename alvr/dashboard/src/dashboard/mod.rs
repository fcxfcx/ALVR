--- conflicted
+++ resolved
@@ -10,19 +10,10 @@
 use alvr_events::EventType;
 use alvr_packets::{PathValuePair, ServerRequest};
 use alvr_session::SessionDesc;
-<<<<<<< HEAD
-use alvr_packets::{PathValuePair, ServerRequest, ServerResponse};
-use eframe::{
-    egui::{
-        self, style::Margin, Align, CentralPanel, Frame, Layout, RichText, ScrollArea, SidePanel,
-        Stroke,
-    },
-    epaint::Color32,
-=======
+
 use eframe::egui::{
     self, style::Margin, Align, CentralPanel, Frame, Layout, RichText, ScrollArea, SidePanel,
     Stroke,
->>>>>>> 71017782
 };
 use std::{
     collections::BTreeMap,
