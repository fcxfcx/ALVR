--- conflicted
+++ resolved
@@ -9,12 +9,7 @@
 use alvr_events::EventType;
 use alvr_gui_common::theme;
 use alvr_packets::{PathValuePair, ServerRequest};
-<<<<<<< HEAD
-use alvr_session::SessionDesc;
-
-=======
 use alvr_session::SessionConfig;
->>>>>>> 6750c9ea
 use eframe::egui::{
     self, style::Margin, Align, CentralPanel, Frame, Layout, RichText, SidePanel, Stroke,
 };
@@ -187,12 +182,7 @@
                 EventType::AudioDevices(list) => self.settings_tab.update_audio_devices(list),
                 #[cfg(not(target_arch = "wasm32"))]
                 EventType::DriversList(list) => self.installation_tab.update_drivers(list),
-<<<<<<< HEAD
-                EventType::Tracking(_) | EventType::Buttons(_) | EventType::Haptics(_) => (),
-                _ => break
-=======
                 _ => (),
->>>>>>> 6750c9ea
             }
         }
 
