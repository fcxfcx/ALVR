use super::{reset, NestingInfo, SettingControl};
use crate::dashboard::basic_components;
use alvr_packets::PathValuePair;
use alvr_session::settings_schema::SchemaNode;
<<<<<<< HEAD
use alvr_packets::PathValuePair;
=======
>>>>>>> 71017782
use eframe::{
    egui::{Layout, Ui},
    emath::Align,
};
use serde_json as json;

pub struct Control {
    nesting_info: NestingInfo,
    default_enabled: bool,
    default_string: String,
    content_control: Box<SettingControl>,
}

impl Control {
    pub fn new(
        nesting_info: NestingInfo,
        default_enabled: bool,
        schema_content: SchemaNode,
    ) -> Self {
        let default_string = if default_enabled {
            "ON".into()
        } else {
            "OFF".into()
        };

        let control = {
            let mut nesting_info = nesting_info.clone();
            nesting_info.path.push("content".into());

            SettingControl::new(nesting_info, schema_content)
        };

        Self {
            nesting_info,
            default_enabled,
            default_string,
            content_control: Box::new(control),
        }
    }

    pub fn ui(
        &mut self,
        ui: &mut Ui,
        session_fragment: &mut json::Value,
        allow_inline: bool,
    ) -> Option<PathValuePair> {
        super::grid_flow_inline(ui, allow_inline);

        let session_switch_mut = session_fragment.as_object_mut().unwrap();

        // todo: can this be written better?
        let enabled_mut = if let json::Value::Bool(enabled) = &mut session_switch_mut["enabled"] {
            enabled
        } else {
            unreachable!()
        };

        let mut request = None;

        fn get_request(nesting_info: &NestingInfo, enabled: bool) -> Option<PathValuePair> {
            super::set_single_value(nesting_info, "enabled".into(), json::Value::Bool(enabled))
        }

        ui.with_layout(Layout::left_to_right(Align::Center), |ui| {
            if basic_components::switch(ui, enabled_mut).clicked() {
                request = get_request(&self.nesting_info, *enabled_mut);
            }

            if reset::reset_button(
                ui,
                *enabled_mut != self.default_enabled,
                &self.default_string,
            )
            .clicked()
            {
                request = get_request(&self.nesting_info, self.default_enabled);
            }
        });

        if *enabled_mut {
            ui.end_row();

            request = self
                .content_control
                .ui(ui, &mut session_switch_mut["content"], false)
                .or(request);
        }

        request
    }
}<|MERGE_RESOLUTION|>--- conflicted
+++ resolved
@@ -2,10 +2,6 @@
 use crate::dashboard::basic_components;
 use alvr_packets::PathValuePair;
 use alvr_session::settings_schema::SchemaNode;
-<<<<<<< HEAD
-use alvr_packets::PathValuePair;
-=======
->>>>>>> 71017782
 use eframe::{
     egui::{Layout, Ui},
     emath::Align,
