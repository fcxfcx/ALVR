use super::{reset, NestingInfo, SettingControl};
use alvr_packets::PathValuePair;
use alvr_session::settings_schema::SchemaNode;
<<<<<<< HEAD
use alvr_packets::PathValuePair;
=======
>>>>>>> 71017782
use eframe::{
    egui::{Layout, Ui},
    emath::Align,
};
use serde_json as json;

pub struct Control {
    nesting_info: NestingInfo,
    default_set: bool,
    default_string: String,
    content_control: Box<SettingControl>,
}

impl Control {
    pub fn new(nesting_info: NestingInfo, default_set: bool, schema_content: SchemaNode) -> Self {
        let default_string = if default_set {
            "Set".into()
        } else {
            "Default".into()
        };

        let control = {
            let mut nesting_info = nesting_info.clone();
            nesting_info.path.push("content".into());

            SettingControl::new(nesting_info, schema_content)
        };

        Self {
            nesting_info,
            default_set,
            default_string,
            content_control: Box::new(control),
        }
    }

    pub fn ui(
        &mut self,
        ui: &mut Ui,
        session_fragment: &mut json::Value,
        allow_inline: bool,
    ) -> Option<PathValuePair> {
        super::grid_flow_inline(ui, allow_inline);

        let session_switch_mut = session_fragment.as_object_mut().unwrap();

        // todo: can this be written better?
        let set_mut = if let json::Value::Bool(set) = &mut session_switch_mut["set"] {
            set
        } else {
            unreachable!()
        };

        let mut request = None;

        fn get_request(nesting_info: &NestingInfo, enabled: bool) -> Option<PathValuePair> {
            super::set_single_value(nesting_info, "set".into(), json::Value::Bool(enabled))
        }

        ui.with_layout(Layout::left_to_right(Align::Center), |ui| {
            if ui.selectable_value(set_mut, false, "Default").clicked()
                || ui.selectable_value(set_mut, true, "Set").clicked()
            {
                request = get_request(&self.nesting_info, *set_mut);
            }

            if reset::reset_button(ui, *set_mut != self.default_set, &self.default_string).clicked()
            {
                request = get_request(&self.nesting_info, self.default_set);
            }
        });

        if *set_mut {
            ui.end_row();

            request = self
                .content_control
                .ui(ui, &mut session_switch_mut["content"], false)
                .or(request);
        }

        request
    }
}<|MERGE_RESOLUTION|>--- conflicted
+++ resolved
@@ -1,10 +1,6 @@
 use super::{reset, NestingInfo, SettingControl};
 use alvr_packets::PathValuePair;
 use alvr_session::settings_schema::SchemaNode;
-<<<<<<< HEAD
-use alvr_packets::PathValuePair;
-=======
->>>>>>> 71017782
 use eframe::{
     egui::{Layout, Ui},
     emath::Align,
