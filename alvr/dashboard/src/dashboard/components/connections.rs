--- conflicted
+++ resolved
@@ -4,10 +4,6 @@
 };
 use alvr_packets::ClientListAction;
 use alvr_session::SessionDesc;
-<<<<<<< HEAD
-use alvr_packets::ClientListAction;
-=======
->>>>>>> 71017782
 use eframe::{
     egui::{Frame, Grid, Layout, RichText, TextEdit, Ui, Window},
     emath::{Align, Align2},
