--- conflicted
+++ resolved
@@ -11,10 +11,6 @@
 alvr_events.workspace = true
 alvr_filesystem.workspace = true
 alvr_packets.workspace = true
-<<<<<<< HEAD
-alvr_server_io.workspace = true
-=======
->>>>>>> 71017782
 alvr_session.workspace = true
 
 bincode = "1"
